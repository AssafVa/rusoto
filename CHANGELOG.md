# Rusoto changes

## [Unreleased]

## [0.36.0] - 2018-12-04

- Add Connect service
- Add MediaTailor support
- Add ByteStream struct to core
- Skip serializing blobs when they are `Option::None`
- Fix typo in `service_crategen` README.md
<<<<<<< HEAD
- Add Kinesis Video Archived Media service
- Update regex to version 1
- Add Appsync service
- Handle s3 out of order elements
- Add mediaconvert service
- Add KinesisVideo support
- Add a filter that will limit what services to generate
- Enable passthrough parsing of payload members
- Add sagemaker-runtime
- Fix some glacier bugs
- Add CloudFront unit test
- Add IoT Data service
- Add MediaLive service
- Add ResourceGroups service
- Add Mobile service
- Skip serializing blobs when they are Option::None (DynamoDB)
- Fix import/export endpoint
- Add MediaPackage service
- Add IoT Jobs Data
- Add Kinesis Video Media service
- Add IoT Analytics
- Add IoT 1click devices
- Add Workmail service
- Add IoT 1Click Projects
=======
- Switch from `try!` to `?` operator
>>>>>>> e9fd6541

## [0.35.0] - 2018-10-31

- Add Cost Explorer
- Add Performance Insights support
- Add ServiceDiscovery support
- Add Sentiment support
- Add Sagemaker support
- Add Transcribe service
- Added Neptune support
- Add GuardDuty service
- Add AWS Macie
- Adds EKS
- Add AWS Pricing service
- Add Translate service
- Add Firewall Management Service (FMS)
- Add Cloud9 support
- Add Autoscaling Plans
- Add MQ service
- Add `From<Result<T, E>> for RusotoFuture<T, E>` implementation for mocking.
- Add ACM PCA support
- rusoto_credential uses Serde derives for credentials instead of hand written code
- Add MediaStore support
- Expose raw BufferedHttpResponse on ::Unknown error variants
- Removed Ceph test for `Luminous`
- Honor profile region in `Default` implementation of `Region`
- Fix bug that could not authenticate ARN with colon
- Fix error parsing for services using boto's `rest-json` protocol published prior to this release . The following service crates were affected.
  * `apigateway`, `batch`, `clouddirectory`, `cloudsearchdomain`, `cognito-sync`,
  `efs`, `eks`, `elastictranscoder`, `glacier`, `greengrass`, `guardduty`, `iot`,
  `lambda`, `lex-models`, `lex-runtime`, `mq`, `polly`, `serverlessrepo`,
  `workdocs`, `xray`

## [0.34.0] - 2018-09-05

- Add example to Rusoto Logs documentation
- Add custom dev dependency capability to services crategen
- Allow replacing OpenSSL with rustls by adding `features = ["rustls"], default_features=false` to your Cargo.toml
- Fix codegen for query types not sending values correctly
- Bump minimum supported version of Rust to 1.26
- Make STS provider `Send`
- Remove unused package `hyper-tls` in credentials crate
- Send parameters in request body instead of query string for query based services and EC2
- Allow AWS credentials in environment variables to have a custom prefix
- Fix bug in presigned URLs for S3

## [0.33.1] - 2018-08-07

- Fix `rusoto_mock` versions available

## [0.33.0] - 2018-07-31

- Remove `impl Display for Region` since it was of little use and confusingly similar to `Region::name()`.
- More efficiently and correctly remove scheme from `Region::Custom` endpoints
- Prevent reactor from hanging indefinitely when using the new tokio release
- Fix deserialization for empty JSON responses
- Fixed bug in query services where lists had incorrect parent item in request
- Improve deserializer of XML error responses
- Adds Serverless Repo service
- Add Alexa for Business service
- Add [Secrets Manager](https://docs.aws.amazon.com/secretsmanager/latest/userguide/intro.html) service
- Support streaming uploads for services like S3
- Implement `DispatchSignedRequest` and `ProvideAwsCredentials` for `Arc<>` and `Rc<>` wrapped types
- Changed HttpClient to be generic over hyper::Connect, default HttpClient<C = HttpsConnector<HttpConnector>>, see #1033
- Derive PartialEq for all request and response types, except when they contain streams
- Change core and credentials to use Hyper 0.12
- Add support for alternative prefixes for environment variables.

## [0.32.0] - 2018-03-03

- Convert all services to `futures`-based APIs
- Show secret keys and tokens as `"**********"` in `Debug` output
- Ensure list of signed headers is correct when not all headers are signed
- Use ```$AWS_PROFILE``` to obtain default profile name
- Implement `Default` for `Region`
- Derive Clone for remaining types (affects CloudFront, Route 53 and S3)
- Link to service-specific documentation in generated Cargo manifests
- Change credential expiration for non-temporary credentials to be optional and add support for ```AWS_CREDENTIAL_EXPIRATION``` to EnvironmentProvider
- Improve ContainerProvider to mimic the behavior of the other SDKs by also considering ```AWS_CONTAINER_AUTHORIZATION_TOKEN``` and ```AWS_CONTAINER_CREDENTIALS_FULL_URI```
- Implement per-call timeouts for the `DispatchSignedRequest` trait
- Implement timeouts for `ContainerProvider` and `InstanceMetadataProvider`

## [0.31.0] - 2018-01-21

- Update Rusoto Core ReadMe
- use correct China-northwest region domain
- Fix handling of error responses from Ceph (S3)
- Added integration tests for Ceph and Minio
- Convert metadata keys to lowercase (only affects third party services, Amazon already converts them)
- Allow setting both Region name and endpoint via `Region::Custom`
- Added China-northwest, US-Gov-West & Paris regions
- Switched crategen from rustfmt to rustfmt-nightly
- Removed unused AsciiExt imports
- S3 StreamingBody now has public constructor

## [0.30.0] - 2017-12-02

- Added CloudHSMv2
- Added ResourceGroupsTaggingApi
- Added Lex runtime
- Added Lex Models service
- S3 StreamingBody now implements Read trait
- Added Budgets service
- Send metadata fields to S3

## [0.29.0] - 2017-11-02

- Added CHANGELOG
- Updated CONTRIBUTING to explain PR process
- Added Application Autoscaling service
- Added Athena service
- Added X-Ray service
- Updated Credentials crate to use hyper 0.11 (aka the Async IO Update).
- Added Documentation to Credentials Crate.
- Make Rusoto Core use HTTP Pools to re-use connections.
- Fixed Edge Cases in URI Encoding of Rusoto (double query encoding, +'s in query strings).
- Updated ring dependency
- Added Cloud Directory service
- Added CloudSearch Domain service
- Added GreenGrass service
- Added Elastic Filesystem service
- Fix broken links on the STS documentation
- Use xml::EventWriter to serialize XML payload
- Added Workdocs service
- Added Cognito Sync service
- Added Shield service
- Added Glue service
- Added DynamoDB Accelerator
- Added Discovery service
- Added CodeStar service
- Added Migration Hub service
- Added Marketplace Entitlement service

## [0.28.0] - 2017-08-25

### Added
- Credentials: accept `aws_security_token` for backwards compatibility
- Codegen: add `check` command for missing or outdated services
- API Gateway support
- Mechanical Turk support
- Polly support
- Glacier support
- Header on files that are generated to guide changes the code generation
- AWS Batch support
- Use botocore provided documentation in our crate documentation
- Credentials crate allows unrecognized fields in credentials profile
- Route53 now sends request to the right endpoint
- Route53 integration test
- Streaming download support for S3
- Custom region now supported: used for local DynamoDB and API compatible services such as Minio and Ceph
- Code of Condcut

### Changed
- Moved root Cargo.toml to root of git project to allow git dependency references
- Updated botocore to 1.5.75
- Integration tests now build, but don't run, as part of the CI process
- Credentials crate got dependency upgrades
- REST protocols now sends requests with headers and bodies

### Removed
- Credentials crate no longer retries credential acquiring
- Type aliases removed.  Example: we no longer use `BucketName` which was an alias for `String`.
- travis-cargo from TravisCI builds<|MERGE_RESOLUTION|>--- conflicted
+++ resolved
@@ -1,6 +1,7 @@
 # Rusoto changes
 
 ## [Unreleased]
+- Switch from `try!` to `?` operator
 
 ## [0.36.0] - 2018-12-04
 
@@ -9,7 +10,6 @@
 - Add ByteStream struct to core
 - Skip serializing blobs when they are `Option::None`
 - Fix typo in `service_crategen` README.md
-<<<<<<< HEAD
 - Add Kinesis Video Archived Media service
 - Update regex to version 1
 - Add Appsync service
@@ -34,9 +34,6 @@
 - Add IoT 1click devices
 - Add Workmail service
 - Add IoT 1Click Projects
-=======
-- Switch from `try!` to `?` operator
->>>>>>> e9fd6541
 
 ## [0.35.0] - 2018-10-31
 

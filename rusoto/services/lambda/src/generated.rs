
// =================================================================
//
//                           * WARNING *
//
//                    This file is generated!
//
//  Changes made to this file will be overwritten. If changes are
//  required to the generated code, the service_crategen project
//  must be updated to generate the changes.
//
// =================================================================

use std::fmt;
use std::error::Error;
<<<<<<< HEAD
use std::io;
use std::io::Read;
use rusoto_core::request::HttpDispatchError;
=======

use rusoto_core::region;
use rusoto_core::request::{DispatchSignedRequest, HttpDispatchError};
>>>>>>> 481a9285
use rusoto_core::credential::{CredentialsError, ProvideAwsCredentials};

use serde_json;
use rusoto_core::param::{Params, ServiceParams};
use rusoto_core::signature::SignedRequest;
use serde_json::from_str;
use serde_json::Value as SerdeJsonValue;
#[doc="<p>Provides limits of code size and concurrency associated with the current account and region.</p>"]
#[derive(Default,Debug,Clone,Deserialize)]
pub struct AccountLimit {
    #[doc="<p>Size, in bytes, of code/dependencies that you can zip into a deployment package (uncompressed zip/jar size) for uploading. The default limit is 250 MB.</p>"]
    #[serde(rename="CodeSizeUnzipped")]
    #[serde(skip_serializing_if="Option::is_none")]
    pub code_size_unzipped: Option<i64>,
    #[doc="<p>Size, in bytes, of a single zipped code/dependencies package you can upload for your Lambda function(.zip/.jar file). Try using Amazon S3 for uploading larger files. Default limit is 50 MB.</p>"]
    #[serde(rename="CodeSizeZipped")]
    #[serde(skip_serializing_if="Option::is_none")]
    pub code_size_zipped: Option<i64>,
    #[doc="<p>Number of simultaneous executions of your function per region. For more information or to request a limit increase for concurrent executions, see <a href=\"http://docs.aws.amazon.com/lambda/latest/dg/concurrent-executions.html\">Lambda Function Concurrent Executions</a>. The default limit is 100.</p>"]
    #[serde(rename="ConcurrentExecutions")]
    #[serde(skip_serializing_if="Option::is_none")]
    pub concurrent_executions: Option<i64>,
    #[doc="<p>Maximum size, in bytes, of a code package you can upload per region. The default size is 75 GB. </p>"]
    #[serde(rename="TotalCodeSize")]
    #[serde(skip_serializing_if="Option::is_none")]
    pub total_code_size: Option<i64>,
}

#[doc="<p>Provides code size usage and function count associated with the current account and region.</p>"]
#[derive(Default,Debug,Clone,Deserialize)]
pub struct AccountUsage {
    #[doc="<p>The number of your account's existing functions per region.</p>"]
    #[serde(rename="FunctionCount")]
    #[serde(skip_serializing_if="Option::is_none")]
    pub function_count: Option<i64>,
    #[doc="<p>Total size, in bytes, of the account's deployment packages per region.</p>"]
    #[serde(rename="TotalCodeSize")]
    #[serde(skip_serializing_if="Option::is_none")]
    pub total_code_size: Option<i64>,
}

#[doc="<p/>"]
#[derive(Default,Debug,Clone,Serialize)]
pub struct AddPermissionRequest {
    #[doc="<p>The AWS Lambda action you want to allow in this statement. Each Lambda action is a string starting with <code>lambda:</code> followed by the API name . For example, <code>lambda:CreateFunction</code>. You can use wildcard (<code>lambda:*</code>) to grant permission for all AWS Lambda actions. </p>"]
    #[serde(rename="Action")]
    pub action: String,
    #[doc="<p>A unique token that must be supplied by the principal invoking the function. This is currently only used for Alexa Smart Home functions.</p>"]
    #[serde(rename="EventSourceToken")]
    #[serde(skip_serializing_if="Option::is_none")]
    pub event_source_token: Option<String>,
    #[doc="<p>Name of the Lambda function whose resource policy you are updating by adding a new permission.</p> <p> You can specify a function name (for example, <code>Thumbnail</code>) or you can specify Amazon Resource Name (ARN) of the function (for example, <code>arn:aws:lambda:us-west-2:account-id:function:ThumbNail</code>). AWS Lambda also allows you to specify partial ARN (for example, <code>account-id:Thumbnail</code>). Note that the length constraint applies only to the ARN. If you specify only the function name, it is limited to 64 characters in length. </p>"]
    #[serde(rename="FunctionName")]
    pub function_name: String,
    #[doc="<p>The principal who is getting this permission. It can be Amazon S3 service Principal (<code>s3.amazonaws.com</code>) if you want Amazon S3 to invoke the function, an AWS account ID if you are granting cross-account permission, or any valid AWS service principal such as <code>sns.amazonaws.com</code>. For example, you might want to allow a custom application in another AWS account to push events to AWS Lambda by invoking your function. </p>"]
    #[serde(rename="Principal")]
    pub principal: String,
    #[doc="<p>You can use this optional query parameter to describe a qualified ARN using a function version or an alias name. The permission will then apply to the specific qualified ARN. For example, if you specify function version 2 as the qualifier, then permission applies only when request is made using qualified function ARN:</p> <p> <code>arn:aws:lambda:aws-region:acct-id:function:function-name:2</code> </p> <p>If you specify an alias name, for example <code>PROD</code>, then the permission is valid only for requests made using the alias ARN:</p> <p> <code>arn:aws:lambda:aws-region:acct-id:function:function-name:PROD</code> </p> <p>If the qualifier is not specified, the permission is valid only when requests is made using unqualified function ARN.</p> <p> <code>arn:aws:lambda:aws-region:acct-id:function:function-name</code> </p>"]
    #[serde(rename="Qualifier")]
    #[serde(skip_serializing_if="Option::is_none")]
    pub qualifier: Option<String>,
    #[doc="<p>This parameter is used for S3 and SES. The AWS account ID (without a hyphen) of the source owner. For example, if the <code>SourceArn</code> identifies a bucket, then this is the bucket owner's account ID. You can use this additional condition to ensure the bucket you specify is owned by a specific account (it is possible the bucket owner deleted the bucket and some other AWS account created the bucket). You can also use this condition to specify all sources (that is, you don't specify the <code>SourceArn</code>) owned by a specific account. </p>"]
    #[serde(rename="SourceAccount")]
    #[serde(skip_serializing_if="Option::is_none")]
    pub source_account: Option<String>,
    #[doc="<p>This is optional; however, when granting permission to invoke your function, you should specify this field with the Amazon Resource Name (ARN) as its value. This ensures that only events generated from the specified source can invoke the function.</p> <important> <p>If you add a permission without providing the source ARN, any AWS account that creates a mapping to your function ARN can send events to invoke your Lambda function.</p> </important>"]
    #[serde(rename="SourceArn")]
    #[serde(skip_serializing_if="Option::is_none")]
    pub source_arn: Option<String>,
    #[doc="<p>A unique statement identifier.</p>"]
    #[serde(rename="StatementId")]
    pub statement_id: String,
}

#[doc="<p/>"]
#[derive(Default,Debug,Clone,Deserialize)]
pub struct AddPermissionResponse {
    #[doc="<p>The permission statement you specified in the request. The response returns the same as a string using a backslash (\"\\\") as an escape character in the JSON.</p>"]
    #[serde(rename="Statement")]
    #[serde(skip_serializing_if="Option::is_none")]
    pub statement: Option<String>,
}

#[doc="<p>Provides configuration information about a Lambda function version alias.</p>"]
#[derive(Default,Debug,Clone,Deserialize)]
pub struct AliasConfiguration {
    #[doc="<p>Lambda function ARN that is qualified using the alias name as the suffix. For example, if you create an alias called <code>BETA</code> that points to a helloworld function version, the ARN is <code>arn:aws:lambda:aws-regions:acct-id:function:helloworld:BETA</code>.</p>"]
    #[serde(rename="AliasArn")]
    #[serde(skip_serializing_if="Option::is_none")]
    pub alias_arn: Option<String>,
    #[doc="<p>Alias description.</p>"]
    #[serde(rename="Description")]
    #[serde(skip_serializing_if="Option::is_none")]
    pub description: Option<String>,
    #[doc="<p>Function version to which the alias points.</p>"]
    #[serde(rename="FunctionVersion")]
    #[serde(skip_serializing_if="Option::is_none")]
    pub function_version: Option<String>,
    #[doc="<p>Alias name.</p>"]
    #[serde(rename="Name")]
    #[serde(skip_serializing_if="Option::is_none")]
    pub name: Option<String>,
}

#[derive(Default,Debug,Clone,Serialize)]
pub struct CreateAliasRequest {
    #[doc="<p>Description of the alias.</p>"]
    #[serde(rename="Description")]
    #[serde(skip_serializing_if="Option::is_none")]
    pub description: Option<String>,
    #[doc="<p>Name of the Lambda function for which you want to create an alias. Note that the length constraint applies only to the ARN. If you specify only the function name, it is limited to 64 characters in length.</p>"]
    #[serde(rename="FunctionName")]
    pub function_name: String,
    #[doc="<p>Lambda function version for which you are creating the alias.</p>"]
    #[serde(rename="FunctionVersion")]
    pub function_version: String,
    #[doc="<p>Name for the alias you are creating.</p>"]
    #[serde(rename="Name")]
    pub name: String,
}

#[doc="<p/>"]
#[derive(Default,Debug,Clone,Serialize)]
pub struct CreateEventSourceMappingRequest {
    #[doc="<p>The largest number of records that AWS Lambda will retrieve from your event source at the time of invoking your function. Your function receives an event with all the retrieved records. The default is 100 records.</p>"]
    #[serde(rename="BatchSize")]
    #[serde(skip_serializing_if="Option::is_none")]
    pub batch_size: Option<i64>,
    #[doc="<p>Indicates whether AWS Lambda should begin polling the event source. By default, <code>Enabled</code> is true. </p>"]
    #[serde(rename="Enabled")]
    #[serde(skip_serializing_if="Option::is_none")]
    pub enabled: Option<bool>,
    #[doc="<p>The Amazon Resource Name (ARN) of the Amazon Kinesis or the Amazon DynamoDB stream that is the event source. Any record added to this stream could cause AWS Lambda to invoke your Lambda function, it depends on the <code>BatchSize</code>. AWS Lambda POSTs the Amazon Kinesis event, containing records, to your Lambda function as JSON.</p>"]
    #[serde(rename="EventSourceArn")]
    pub event_source_arn: String,
    #[doc="<p>The Lambda function to invoke when AWS Lambda detects an event on the stream.</p> <p> You can specify the function name (for example, <code>Thumbnail</code>) or you can specify Amazon Resource Name (ARN) of the function (for example, <code>arn:aws:lambda:us-west-2:account-id:function:ThumbNail</code>). </p> <p> If you are using versioning, you can also provide a qualified function ARN (ARN that is qualified with function version or alias name as suffix). For more information about versioning, see <a href=\"http://docs.aws.amazon.com/lambda/latest/dg/versioning-aliases.html\">AWS Lambda Function Versioning and Aliases</a> </p> <p>AWS Lambda also allows you to specify only the function name with the account ID qualifier (for example, <code>account-id:Thumbnail</code>). </p> <p>Note that the length constraint applies only to the ARN. If you specify only the function name, it is limited to 64 characters in length.</p>"]
    #[serde(rename="FunctionName")]
    pub function_name: String,
    #[doc="<p>The position in the stream where AWS Lambda should start reading. Valid only for Kinesis streams. For more information, see <a href=\"http://docs.aws.amazon.com/kinesis/latest/APIReference/API_GetShardIterator.html#Kinesis-GetShardIterator-request-ShardIteratorType\">ShardIteratorType</a> in the <i>Amazon Kinesis API Reference</i>. </p>"]
    #[serde(rename="StartingPosition")]
    pub starting_position: String,
    #[doc="<p>The timestamp of the data record from which to start reading. Used with <a href=\"http://docs.aws.amazon.com/kinesis/latest/APIReference/API_GetShardIterator.html#Kinesis-GetShardIterator-request-ShardIteratorType\">shard iterator type</a> AT_TIMESTAMP. If a record with this exact timestamp does not exist, the iterator returned is for the next (later) record. If the timestamp is older than the current trim horizon, the iterator returned is for the oldest untrimmed data record (TRIM_HORIZON). Valid only for Kinesis streams. </p>"]
    #[serde(rename="StartingPositionTimestamp")]
    #[serde(skip_serializing_if="Option::is_none")]
    pub starting_position_timestamp: Option<f64>,
}

#[doc="<p/>"]
#[derive(Default,Debug,Clone,Serialize)]
pub struct CreateFunctionRequest {
    #[doc="<p>The code for the Lambda function.</p>"]
    #[serde(rename="Code")]
    pub code: FunctionCode,
    #[doc="<p>The parent object that contains the target ARN (Amazon Resource Name) of an Amazon SQS queue or Amazon SNS topic. </p>"]
    #[serde(rename="DeadLetterConfig")]
    #[serde(skip_serializing_if="Option::is_none")]
    pub dead_letter_config: Option<DeadLetterConfig>,
    #[doc="<p>A short, user-defined function description. Lambda does not use this value. Assign a meaningful description as you see fit.</p>"]
    #[serde(rename="Description")]
    #[serde(skip_serializing_if="Option::is_none")]
    pub description: Option<String>,
    #[serde(rename="Environment")]
    #[serde(skip_serializing_if="Option::is_none")]
    pub environment: Option<Environment>,
    #[doc="<p>The name you want to assign to the function you are uploading. The function names appear in the console and are returned in the <a>ListFunctions</a> API. Function names are used to specify functions to other AWS Lambda API operations, such as <a>Invoke</a>. Note that the length constraint applies only to the ARN. If you specify only the function name, it is limited to 64 characters in length. </p>"]
    #[serde(rename="FunctionName")]
    pub function_name: String,
    #[doc="<p>The function within your code that Lambda calls to begin execution. For Node.js, it is the <i>module-name</i>.<i>export</i> value in your function. For Java, it can be <code>package.class-name::handler</code> or <code>package.class-name</code>. For more information, see <a href=\"http://docs.aws.amazon.com/lambda/latest/dg/java-programming-model-handler-types.html\">Lambda Function Handler (Java)</a>. </p>"]
    #[serde(rename="Handler")]
    pub handler: String,
    #[doc="<p>The Amazon Resource Name (ARN) of the KMS key used to encrypt your function's environment variables. If not provided, AWS Lambda will use a default service key.</p>"]
    #[serde(rename="KMSKeyArn")]
    #[serde(skip_serializing_if="Option::is_none")]
    pub kms_key_arn: Option<String>,
    #[doc="<p>The amount of memory, in MB, your Lambda function is given. Lambda uses this memory size to infer the amount of CPU and memory allocated to your function. Your function use-case determines your CPU and memory requirements. For example, a database operation might need less memory compared to an image processing function. The default value is 128 MB. The value must be a multiple of 64 MB.</p>"]
    #[serde(rename="MemorySize")]
    #[serde(skip_serializing_if="Option::is_none")]
    pub memory_size: Option<i64>,
    #[doc="<p>This boolean parameter can be used to request AWS Lambda to create the Lambda function and publish a version as an atomic operation.</p>"]
    #[serde(rename="Publish")]
    #[serde(skip_serializing_if="Option::is_none")]
    pub publish: Option<bool>,
    #[doc="<p>The Amazon Resource Name (ARN) of the IAM role that Lambda assumes when it executes your function to access any other Amazon Web Services (AWS) resources. For more information, see <a href=\"http://docs.aws.amazon.com/lambda/latest/dg/lambda-introduction.html\">AWS Lambda: How it Works</a>. </p>"]
    #[serde(rename="Role")]
    pub role: String,
    #[doc="<p>The runtime environment for the Lambda function you are uploading.</p> <p>To use the Python runtime v3.6, set the value to \"python3.6\". To use the Python runtime v2.7, set the value to \"python2.7\". To use the Node.js runtime v6.10, set the value to \"nodejs6.10\". To use the Node.js runtime v4.3, set the value to \"nodejs4.3\".</p> <note> <p>Node v0.10.42 is currently marked as deprecated. You must migrate existing functions to the newer Node.js runtime versions available on AWS Lambda (nodejs4.3 or nodejs6.10) as soon as possible. You can request a one-time extension until June 30, 2017 by going to the Lambda console and following the instructions provided. Failure to do so will result in an invalid parmaeter error being returned. Note that you will have to follow this procedure for each region that contains functions written in the Node v0.10.42 runtime.</p> </note>"]
    #[serde(rename="Runtime")]
    pub runtime: String,
    #[doc="<p>The list of tags (key-value pairs) assigned to the new function.</p>"]
    #[serde(rename="Tags")]
    #[serde(skip_serializing_if="Option::is_none")]
    pub tags: Option<::std::collections::HashMap<String, String>>,
    #[doc="<p>The function execution time at which Lambda should terminate the function. Because the execution time has cost implications, we recommend you set this value based on your expected execution time. The default is 3 seconds.</p>"]
    #[serde(rename="Timeout")]
    #[serde(skip_serializing_if="Option::is_none")]
    pub timeout: Option<i64>,
    #[doc="<p>The parent object that contains your function's tracing settings.</p>"]
    #[serde(rename="TracingConfig")]
    #[serde(skip_serializing_if="Option::is_none")]
    pub tracing_config: Option<TracingConfig>,
    #[doc="<p>If your Lambda function accesses resources in a VPC, you provide this parameter identifying the list of security group IDs and subnet IDs. These must belong to the same VPC. You must provide at least one security group and one subnet ID.</p>"]
    #[serde(rename="VpcConfig")]
    #[serde(skip_serializing_if="Option::is_none")]
    pub vpc_config: Option<VpcConfig>,
}

#[doc="<p>The parent object that contains the target ARN (Amazon Resource Name) of an Amazon SQS queue or Amazon SNS topic.</p>"]
#[derive(Default,Debug,Clone,Serialize,Deserialize)]
pub struct DeadLetterConfig {
    #[doc="<p>The Amazon Resource Name (ARN) of an Amazon SQS queue or Amazon SNS topic you specify as your Dead Letter Queue (DLQ).</p>"]
    #[serde(rename="TargetArn")]
    #[serde(skip_serializing_if="Option::is_none")]
    pub target_arn: Option<String>,
}

#[derive(Default,Debug,Clone,Serialize)]
pub struct DeleteAliasRequest {
    #[doc="<p>The Lambda function name for which the alias is created. Deleting an alias does not delete the function version to which it is pointing. Note that the length constraint applies only to the ARN. If you specify only the function name, it is limited to 64 characters in length.</p>"]
    #[serde(rename="FunctionName")]
    pub function_name: String,
    #[doc="<p>Name of the alias to delete.</p>"]
    #[serde(rename="Name")]
    pub name: String,
}

#[doc="<p/>"]
#[derive(Default,Debug,Clone,Serialize)]
pub struct DeleteEventSourceMappingRequest {
    #[doc="<p>The event source mapping ID.</p>"]
    #[serde(rename="UUID")]
    pub uuid: String,
}

#[derive(Default,Debug,Clone,Serialize)]
pub struct DeleteFunctionRequest {
    #[doc="<p>The Lambda function to delete.</p> <p> You can specify the function name (for example, <code>Thumbnail</code>) or you can specify Amazon Resource Name (ARN) of the function (for example, <code>arn:aws:lambda:us-west-2:account-id:function:ThumbNail</code>). If you are using versioning, you can also provide a qualified function ARN (ARN that is qualified with function version or alias name as suffix). AWS Lambda also allows you to specify only the function name with the account ID qualifier (for example, <code>account-id:Thumbnail</code>). Note that the length constraint applies only to the ARN. If you specify only the function name, it is limited to 64 characters in length. </p>"]
    #[serde(rename="FunctionName")]
    pub function_name: String,
    #[doc="<p>Using this optional parameter you can specify a function version (but not the <code>$LATEST</code> version) to direct AWS Lambda to delete a specific function version. If the function version has one or more aliases pointing to it, you will get an error because you cannot have aliases pointing to it. You can delete any function version but not the <code>$LATEST</code>, that is, you cannot specify <code>$LATEST</code> as the value of this parameter. The <code>$LATEST</code> version can be deleted only when you want to delete all the function versions and aliases.</p> <p>You can only specify a function version, not an alias name, using this parameter. You cannot delete a function version using its alias.</p> <p>If you don't specify this parameter, AWS Lambda will delete the function, including all of its versions and aliases.</p>"]
    #[serde(rename="Qualifier")]
    #[serde(skip_serializing_if="Option::is_none")]
    pub qualifier: Option<String>,
}

#[doc="<p>The parent object that contains your environment's configuration settings.</p>"]
#[derive(Default,Debug,Clone,Serialize)]
pub struct Environment {
    #[doc="<p>The key-value pairs that represent your environment's configuration settings.</p>"]
    #[serde(rename="Variables")]
    #[serde(skip_serializing_if="Option::is_none")]
    pub variables: Option<::std::collections::HashMap<String, String>>,
}

#[doc="<p>The parent object that contains error information associated with your configuration settings.</p>"]
#[derive(Default,Debug,Clone,Deserialize)]
pub struct EnvironmentError {
    #[doc="<p>The error code returned by the environment error object.</p>"]
    #[serde(rename="ErrorCode")]
    #[serde(skip_serializing_if="Option::is_none")]
    pub error_code: Option<String>,
    #[doc="<p>The message returned by the environment error object.</p>"]
    #[serde(rename="Message")]
    #[serde(skip_serializing_if="Option::is_none")]
    pub message: Option<String>,
}

#[doc="<p>The parent object returned that contains your environment's configuration settings or any error information associated with your configuration settings.</p>"]
#[derive(Default,Debug,Clone,Deserialize)]
pub struct EnvironmentResponse {
    #[serde(rename="Error")]
    #[serde(skip_serializing_if="Option::is_none")]
    pub error: Option<EnvironmentError>,
    #[doc="<p>The key-value pairs returned that represent your environment's configuration settings or error information.</p>"]
    #[serde(rename="Variables")]
    #[serde(skip_serializing_if="Option::is_none")]
    pub variables: Option<::std::collections::HashMap<String, String>>,
}

#[doc="<p>Describes mapping between an Amazon Kinesis stream and a Lambda function.</p>"]
#[derive(Default,Debug,Clone,Deserialize)]
pub struct EventSourceMappingConfiguration {
    #[doc="<p>The largest number of records that AWS Lambda will retrieve from your event source at the time of invoking your function. Your function receives an event with all the retrieved records.</p>"]
    #[serde(rename="BatchSize")]
    #[serde(skip_serializing_if="Option::is_none")]
    pub batch_size: Option<i64>,
    #[doc="<p>The Amazon Resource Name (ARN) of the Amazon Kinesis stream that is the source of events.</p>"]
    #[serde(rename="EventSourceArn")]
    #[serde(skip_serializing_if="Option::is_none")]
    pub event_source_arn: Option<String>,
    #[doc="<p>The Lambda function to invoke when AWS Lambda detects an event on the stream.</p>"]
    #[serde(rename="FunctionArn")]
    #[serde(skip_serializing_if="Option::is_none")]
    pub function_arn: Option<String>,
    #[doc="<p>The UTC time string indicating the last time the event mapping was updated.</p>"]
    #[serde(rename="LastModified")]
    #[serde(skip_serializing_if="Option::is_none")]
    pub last_modified: Option<f64>,
    #[doc="<p>The result of the last AWS Lambda invocation of your Lambda function.</p>"]
    #[serde(rename="LastProcessingResult")]
    #[serde(skip_serializing_if="Option::is_none")]
    pub last_processing_result: Option<String>,
    #[doc="<p>The state of the event source mapping. It can be <code>Creating</code>, <code>Enabled</code>, <code>Disabled</code>, <code>Enabling</code>, <code>Disabling</code>, <code>Updating</code>, or <code>Deleting</code>.</p>"]
    #[serde(rename="State")]
    #[serde(skip_serializing_if="Option::is_none")]
    pub state: Option<String>,
    #[doc="<p>The reason the event source mapping is in its current state. It is either user-requested or an AWS Lambda-initiated state transition.</p>"]
    #[serde(rename="StateTransitionReason")]
    #[serde(skip_serializing_if="Option::is_none")]
    pub state_transition_reason: Option<String>,
    #[doc="<p>The AWS Lambda assigned opaque identifier for the mapping.</p>"]
    #[serde(rename="UUID")]
    #[serde(skip_serializing_if="Option::is_none")]
    pub uuid: Option<String>,
}


#[allow(non_camel_case_types)]
#[derive(Clone,Debug,Eq,PartialEq)]
pub enum EventSourcePosition {
    AtTimestamp,
    Latest,
    TrimHorizon,
}

impl Into<String> for EventSourcePosition {
    fn into(self) -> String {
        let s: &'static str = self.into();
        s.to_owned()
    }
}

impl Into<&'static str> for EventSourcePosition {
    fn into(self) -> &'static str {
        match self {
            EventSourcePosition::AtTimestamp => "AT_TIMESTAMP",
            EventSourcePosition::Latest => "LATEST",
            EventSourcePosition::TrimHorizon => "TRIM_HORIZON",
        }
    }
}

impl ::std::str::FromStr for EventSourcePosition {
    type Err = ();
    fn from_str(s: &str) -> Result<Self, Self::Err> {
        match s {
            "AT_TIMESTAMP" => Ok(EventSourcePosition::AtTimestamp),
            "LATEST" => Ok(EventSourcePosition::Latest),
            "TRIM_HORIZON" => Ok(EventSourcePosition::TrimHorizon),
            _ => Err(()),
        }
    }
}

#[doc="<p>The code for the Lambda function.</p>"]
#[derive(Default,Debug,Clone,Serialize)]
pub struct FunctionCode {
    #[doc="<p>Amazon S3 bucket name where the .zip file containing your deployment package is stored. This bucket must reside in the same AWS region where you are creating the Lambda function.</p>"]
    #[serde(rename="S3Bucket")]
    #[serde(skip_serializing_if="Option::is_none")]
    pub s3_bucket: Option<String>,
    #[doc="<p>The Amazon S3 object (the deployment package) key name you want to upload.</p>"]
    #[serde(rename="S3Key")]
    #[serde(skip_serializing_if="Option::is_none")]
    pub s3_key: Option<String>,
    #[doc="<p>The Amazon S3 object (the deployment package) version you want to upload.</p>"]
    #[serde(rename="S3ObjectVersion")]
    #[serde(skip_serializing_if="Option::is_none")]
    pub s3_object_version: Option<String>,
    #[doc="<p>The contents of your zip file containing your deployment package. If you are using the web API directly, the contents of the zip file must be base64-encoded. If you are using the AWS SDKs or the AWS CLI, the SDKs or CLI will do the encoding for you. For more information about creating a .zip file, see <a href=\"http://docs.aws.amazon.com/lambda/latest/dg/intro-permission-model.html#lambda-intro-execution-role.html\">Execution Permissions</a> in the <i>AWS Lambda Developer Guide</i>. </p>"]
    #[serde(rename="ZipFile")]
    #[serde(
                            deserialize_with="::rusoto_core::serialization::SerdeBlob::deserialize_blob",
                            serialize_with="::rusoto_core::serialization::SerdeBlob::serialize_blob",
                            default,
                        )]
    pub zip_file: Option<Vec<u8>>,
}

#[doc="<p>The object for the Lambda function location.</p>"]
#[derive(Default,Debug,Clone,Deserialize)]
pub struct FunctionCodeLocation {
    #[doc="<p>The presigned URL you can use to download the function's .zip file that you previously uploaded. The URL is valid for up to 10 minutes.</p>"]
    #[serde(rename="Location")]
    #[serde(skip_serializing_if="Option::is_none")]
    pub location: Option<String>,
    #[doc="<p>The repository from which you can download the function.</p>"]
    #[serde(rename="RepositoryType")]
    #[serde(skip_serializing_if="Option::is_none")]
    pub repository_type: Option<String>,
}

#[doc="<p>A complex type that describes function metadata.</p>"]
#[derive(Default,Debug,Clone,Deserialize)]
pub struct FunctionConfiguration {
    #[doc="<p>It is the SHA256 hash of your function deployment package.</p>"]
    #[serde(rename="CodeSha256")]
    #[serde(skip_serializing_if="Option::is_none")]
    pub code_sha_256: Option<String>,
    #[doc="<p>The size, in bytes, of the function .zip file you uploaded.</p>"]
    #[serde(rename="CodeSize")]
    #[serde(skip_serializing_if="Option::is_none")]
    pub code_size: Option<i64>,
    #[doc="<p>The parent object that contains the target ARN (Amazon Resource Name) of an Amazon SQS queue or Amazon SNS topic.</p>"]
    #[serde(rename="DeadLetterConfig")]
    #[serde(skip_serializing_if="Option::is_none")]
    pub dead_letter_config: Option<DeadLetterConfig>,
    #[doc="<p>The user-provided description.</p>"]
    #[serde(rename="Description")]
    #[serde(skip_serializing_if="Option::is_none")]
    pub description: Option<String>,
    #[doc="<p>The parent object that contains your environment's configuration settings.</p>"]
    #[serde(rename="Environment")]
    #[serde(skip_serializing_if="Option::is_none")]
    pub environment: Option<EnvironmentResponse>,
    #[doc="<p>The Amazon Resource Name (ARN) assigned to the function.</p>"]
    #[serde(rename="FunctionArn")]
    #[serde(skip_serializing_if="Option::is_none")]
    pub function_arn: Option<String>,
    #[doc="<p>The name of the function. Note that the length constraint applies only to the ARN. If you specify only the function name, it is limited to 64 characters in length.</p>"]
    #[serde(rename="FunctionName")]
    #[serde(skip_serializing_if="Option::is_none")]
    pub function_name: Option<String>,
    #[doc="<p>The function Lambda calls to begin executing your function.</p>"]
    #[serde(rename="Handler")]
    #[serde(skip_serializing_if="Option::is_none")]
    pub handler: Option<String>,
    #[doc="<p>The Amazon Resource Name (ARN) of the KMS key used to encrypt your function's environment variables. If empty, it means you are using the AWS Lambda default service key.</p>"]
    #[serde(rename="KMSKeyArn")]
    #[serde(skip_serializing_if="Option::is_none")]
    pub kms_key_arn: Option<String>,
    #[doc="<p>The time stamp of the last time you updated the function. The time stamp is conveyed as a string complying with ISO-8601 in this way YYYY-MM-DDThh:mm:ssTZD (e.g., 1997-07-16T19:20:30+01:00). For more information, see <a href=\"https://www.w3.org/TR/NOTE-datetime\">Date and Time Formats</a>.</p>"]
    #[serde(rename="LastModified")]
    #[serde(skip_serializing_if="Option::is_none")]
    pub last_modified: Option<String>,
    #[doc="<p>Returns the ARN (Amazon Resource Name) of the master function.</p>"]
    #[serde(rename="MasterArn")]
    #[serde(skip_serializing_if="Option::is_none")]
    pub master_arn: Option<String>,
    #[doc="<p>The memory size, in MB, you configured for the function. Must be a multiple of 64 MB.</p>"]
    #[serde(rename="MemorySize")]
    #[serde(skip_serializing_if="Option::is_none")]
    pub memory_size: Option<i64>,
    #[doc="<p>The Amazon Resource Name (ARN) of the IAM role that Lambda assumes when it executes your function to access any other Amazon Web Services (AWS) resources.</p>"]
    #[serde(rename="Role")]
    #[serde(skip_serializing_if="Option::is_none")]
    pub role: Option<String>,
    #[doc="<p>The runtime environment for the Lambda function.</p>"]
    #[serde(rename="Runtime")]
    #[serde(skip_serializing_if="Option::is_none")]
    pub runtime: Option<String>,
    #[doc="<p>The function execution time at which Lambda should terminate the function. Because the execution time has cost implications, we recommend you set this value based on your expected execution time. The default is 3 seconds.</p>"]
    #[serde(rename="Timeout")]
    #[serde(skip_serializing_if="Option::is_none")]
    pub timeout: Option<i64>,
    #[doc="<p>The parent object that contains your function's tracing settings.</p>"]
    #[serde(rename="TracingConfig")]
    #[serde(skip_serializing_if="Option::is_none")]
    pub tracing_config: Option<TracingConfigResponse>,
    #[doc="<p>The version of the Lambda function.</p>"]
    #[serde(rename="Version")]
    #[serde(skip_serializing_if="Option::is_none")]
    pub version: Option<String>,
    #[doc="<p>VPC configuration associated with your Lambda function.</p>"]
    #[serde(rename="VpcConfig")]
    #[serde(skip_serializing_if="Option::is_none")]
    pub vpc_config: Option<VpcConfigResponse>,
}

#[derive(Default,Debug,Clone,Serialize)]
pub struct GetAccountSettingsRequest;

#[derive(Default,Debug,Clone,Deserialize)]
pub struct GetAccountSettingsResponse {
    #[serde(rename="AccountLimit")]
    #[serde(skip_serializing_if="Option::is_none")]
    pub account_limit: Option<AccountLimit>,
    #[serde(rename="AccountUsage")]
    #[serde(skip_serializing_if="Option::is_none")]
    pub account_usage: Option<AccountUsage>,
}

#[derive(Default,Debug,Clone,Serialize)]
pub struct GetAliasRequest {
    #[doc="<p>Function name for which the alias is created. An alias is a subresource that exists only in the context of an existing Lambda function so you must specify the function name. Note that the length constraint applies only to the ARN. If you specify only the function name, it is limited to 64 characters in length.</p>"]
    #[serde(rename="FunctionName")]
    pub function_name: String,
    #[doc="<p>Name of the alias for which you want to retrieve information.</p>"]
    #[serde(rename="Name")]
    pub name: String,
}

#[doc="<p/>"]
#[derive(Default,Debug,Clone,Serialize)]
pub struct GetEventSourceMappingRequest {
    #[doc="<p>The AWS Lambda assigned ID of the event source mapping.</p>"]
    #[serde(rename="UUID")]
    pub uuid: String,
}

#[doc="<p/>"]
#[derive(Default,Debug,Clone,Serialize)]
pub struct GetFunctionConfigurationRequest {
    #[doc="<p>The name of the Lambda function for which you want to retrieve the configuration information.</p> <p> You can specify a function name (for example, <code>Thumbnail</code>) or you can specify Amazon Resource Name (ARN) of the function (for example, <code>arn:aws:lambda:us-west-2:account-id:function:ThumbNail</code>). AWS Lambda also allows you to specify a partial ARN (for example, <code>account-id:Thumbnail</code>). Note that the length constraint applies only to the ARN. If you specify only the function name, it is limited to 64 characters in length. </p>"]
    #[serde(rename="FunctionName")]
    pub function_name: String,
    #[doc="<p>Using this optional parameter you can specify a function version or an alias name. If you specify function version, the API uses qualified function ARN and returns information about the specific function version. If you specify an alias name, the API uses the alias ARN and returns information about the function version to which the alias points.</p> <p>If you don't specify this parameter, the API uses unqualified function ARN, and returns information about the <code>$LATEST</code> function version.</p>"]
    #[serde(rename="Qualifier")]
    #[serde(skip_serializing_if="Option::is_none")]
    pub qualifier: Option<String>,
}

#[doc="<p/>"]
#[derive(Default,Debug,Clone,Serialize)]
pub struct GetFunctionRequest {
    #[doc="<p>The Lambda function name.</p> <p> You can specify a function name (for example, <code>Thumbnail</code>) or you can specify Amazon Resource Name (ARN) of the function (for example, <code>arn:aws:lambda:us-west-2:account-id:function:ThumbNail</code>). AWS Lambda also allows you to specify a partial ARN (for example, <code>account-id:Thumbnail</code>). Note that the length constraint applies only to the ARN. If you specify only the function name, it is limited to 64 characters in length. </p>"]
    #[serde(rename="FunctionName")]
    pub function_name: String,
    #[doc="<p>Using this optional parameter to specify a function version or an alias name. If you specify function version, the API uses qualified function ARN for the request and returns information about the specific Lambda function version. If you specify an alias name, the API uses the alias ARN and returns information about the function version to which the alias points. If you don't provide this parameter, the API uses unqualified function ARN and returns information about the <code>$LATEST</code> version of the Lambda function.</p>"]
    #[serde(rename="Qualifier")]
    #[serde(skip_serializing_if="Option::is_none")]
    pub qualifier: Option<String>,
}

#[doc="<p>This response contains the object for the Lambda function location (see <a>FunctionCodeLocation</a>.</p>"]
#[derive(Default,Debug,Clone,Deserialize)]
pub struct GetFunctionResponse {
    #[serde(rename="Code")]
    #[serde(skip_serializing_if="Option::is_none")]
    pub code: Option<FunctionCodeLocation>,
    #[serde(rename="Configuration")]
    #[serde(skip_serializing_if="Option::is_none")]
    pub configuration: Option<FunctionConfiguration>,
    #[doc="<p>Returns the list of tags associated with the function.</p>"]
    #[serde(rename="Tags")]
    #[serde(skip_serializing_if="Option::is_none")]
    pub tags: Option<::std::collections::HashMap<String, String>>,
}

#[doc="<p/>"]
#[derive(Default,Debug,Clone,Serialize)]
pub struct GetPolicyRequest {
    #[doc="<p>Function name whose resource policy you want to retrieve.</p> <p> You can specify the function name (for example, <code>Thumbnail</code>) or you can specify Amazon Resource Name (ARN) of the function (for example, <code>arn:aws:lambda:us-west-2:account-id:function:ThumbNail</code>). If you are using versioning, you can also provide a qualified function ARN (ARN that is qualified with function version or alias name as suffix). AWS Lambda also allows you to specify only the function name with the account ID qualifier (for example, <code>account-id:Thumbnail</code>). Note that the length constraint applies only to the ARN. If you specify only the function name, it is limited to 64 characters in length. </p>"]
    #[serde(rename="FunctionName")]
    pub function_name: String,
    #[doc="<p>You can specify this optional query parameter to specify a function version or an alias name in which case this API will return all permissions associated with the specific qualified ARN. If you don't provide this parameter, the API will return permissions that apply to the unqualified function ARN.</p>"]
    #[serde(rename="Qualifier")]
    #[serde(skip_serializing_if="Option::is_none")]
    pub qualifier: Option<String>,
}

#[doc="<p/>"]
#[derive(Default,Debug,Clone,Deserialize)]
pub struct GetPolicyResponse {
    #[doc="<p>The resource policy associated with the specified function. The response returns the same as a string using a backslash (\"\\\") as an escape character in the JSON.</p>"]
    #[serde(rename="Policy")]
    #[serde(skip_serializing_if="Option::is_none")]
    pub policy: Option<String>,
}

#[doc="<p/>"]
#[derive(Default,Debug,Clone,Serialize)]
pub struct InvocationRequest {
    #[doc="<p>Using the <code>ClientContext</code> you can pass client-specific information to the Lambda function you are invoking. You can then process the client information in your Lambda function as you choose through the context variable. For an example of a <code>ClientContext</code> JSON, see <a href=\"http://docs.aws.amazon.com/mobileanalytics/latest/ug/PutEvents.html\">PutEvents</a> in the <i>Amazon Mobile Analytics API Reference and User Guide</i>.</p> <p>The ClientContext JSON must be base64-encoded.</p>"]
    #[serde(rename="ClientContext")]
    #[serde(skip_serializing_if="Option::is_none")]
    pub client_context: Option<String>,
    #[doc="<p>The Lambda function name.</p> <p> You can specify a function name (for example, <code>Thumbnail</code>) or you can specify Amazon Resource Name (ARN) of the function (for example, <code>arn:aws:lambda:us-west-2:account-id:function:ThumbNail</code>). AWS Lambda also allows you to specify a partial ARN (for example, <code>account-id:Thumbnail</code>). Note that the length constraint applies only to the ARN. If you specify only the function name, it is limited to 64 characters in length. </p>"]
    #[serde(rename="FunctionName")]
    pub function_name: String,
    #[doc="<p>By default, the <code>Invoke</code> API assumes <code>RequestResponse</code> invocation type. You can optionally request asynchronous execution by specifying <code>Event</code> as the <code>InvocationType</code>. You can also use this parameter to request AWS Lambda to not execute the function but do some verification, such as if the caller is authorized to invoke the function and if the inputs are valid. You request this by specifying <code>DryRun</code> as the <code>InvocationType</code>. This is useful in a cross-account scenario when you want to verify access to a function without running it. </p>"]
    #[serde(rename="InvocationType")]
    #[serde(skip_serializing_if="Option::is_none")]
    pub invocation_type: Option<String>,
    #[doc="<p>You can set this optional parameter to <code>Tail</code> in the request only if you specify the <code>InvocationType</code> parameter with value <code>RequestResponse</code>. In this case, AWS Lambda returns the base64-encoded last 4 KB of log data produced by your Lambda function in the <code>x-amz-log-result</code> header. </p>"]
    #[serde(rename="LogType")]
    #[serde(skip_serializing_if="Option::is_none")]
    pub log_type: Option<String>,
    #[doc="<p>JSON that you want to provide to your Lambda function as input.</p>"]
    #[serde(rename="Payload")]
    #[serde(
                            deserialize_with="::rusoto_core::serialization::SerdeBlob::deserialize_blob",
                            serialize_with="::rusoto_core::serialization::SerdeBlob::serialize_blob",
                            default,
                        )]
    pub payload: Option<Vec<u8>>,
    #[doc="<p>You can use this optional parameter to specify a Lambda function version or alias name. If you specify a function version, the API uses the qualified function ARN to invoke a specific Lambda function. If you specify an alias name, the API uses the alias ARN to invoke the Lambda function version to which the alias points.</p> <p>If you don't provide this parameter, then the API uses unqualified function ARN which results in invocation of the <code>$LATEST</code> version.</p>"]
    #[serde(rename="Qualifier")]
    #[serde(skip_serializing_if="Option::is_none")]
    pub qualifier: Option<String>,
}

#[doc="<p>Upon success, returns an empty response. Otherwise, throws an exception.</p>"]
#[derive(Default,Debug,Clone)]
pub struct InvocationResponse {
    #[doc="<p>Indicates whether an error occurred while executing the Lambda function. If an error occurred this field will have one of two values; <code>Handled</code> or <code>Unhandled</code>. <code>Handled</code> errors are errors that are reported by the function while the <code>Unhandled</code> errors are those detected and reported by AWS Lambda. Unhandled errors include out of memory errors and function timeouts. For information about how to report an <code>Handled</code> error, see <a href=\"http://docs.aws.amazon.com/lambda/latest/dg/programming-model.html\">Programming Model</a>. </p>"]
    pub function_error: Option<String>,
    #[doc="<p> It is the base64-encoded logs for the Lambda function invocation. This is present only if the invocation type is <code>RequestResponse</code> and the logs were requested. </p>"]
    pub log_result: Option<String>,
    #[doc="<p> It is the JSON representation of the object returned by the Lambda function. This is present only if the invocation type is <code>RequestResponse</code>. </p> <p>In the event of a function error this field contains a message describing the error. For the <code>Handled</code> errors the Lambda function will report this message. For <code>Unhandled</code> errors AWS Lambda reports the message. </p>"]
    pub payload: Option<Vec<u8>>,
    #[doc="<p>The HTTP status code will be in the 200 range for successful request. For the <code>RequestResponse</code> invocation type this status code will be 200. For the <code>Event</code> invocation type this status code will be 202. For the <code>DryRun</code> invocation type the status code will be 204. </p>"]
    pub status_code: Option<i64>,
}


#[allow(non_camel_case_types)]
#[derive(Clone,Debug,Eq,PartialEq)]
pub enum InvocationType {
    DryRun,
    Event,
    RequestResponse,
}

impl Into<String> for InvocationType {
    fn into(self) -> String {
        let s: &'static str = self.into();
        s.to_owned()
    }
}

impl Into<&'static str> for InvocationType {
    fn into(self) -> &'static str {
        match self {
            InvocationType::DryRun => "DryRun",
            InvocationType::Event => "Event",
            InvocationType::RequestResponse => "RequestResponse",
        }
    }
}

impl ::std::str::FromStr for InvocationType {
    type Err = ();
    fn from_str(s: &str) -> Result<Self, Self::Err> {
        match s {
            "DryRun" => Ok(InvocationType::DryRun),
            "Event" => Ok(InvocationType::Event),
            "RequestResponse" => Ok(InvocationType::RequestResponse),
            _ => Err(()),
        }
    }
}

#[doc="<p/>"]
#[derive(Default,Debug,Clone,Serialize)]
pub struct InvokeAsyncRequest {
    #[doc="<p>The Lambda function name. Note that the length constraint applies only to the ARN. If you specify only the function name, it is limited to 64 characters in length.</p>"]
    #[serde(rename="FunctionName")]
    pub function_name: String,
    #[doc="<p>JSON that you want to provide to your Lambda function as input.</p>"]
    #[serde(rename="InvokeArgs")]
    #[serde(
                            deserialize_with="::rusoto_core::serialization::SerdeBlob::deserialize_blob",
                            serialize_with="::rusoto_core::serialization::SerdeBlob::serialize_blob",
                            default,
                        )]
    pub invoke_args: Vec<u8>,
}

#[doc="<p>Upon success, it returns empty response. Otherwise, throws an exception.</p>"]
#[derive(Default,Debug,Clone,Deserialize)]
pub struct InvokeAsyncResponse {
    #[doc="<p>It will be 202 upon success.</p>"]
    #[serde(rename="Status")]
    #[serde(skip_serializing_if="Option::is_none")]
    pub status: Option<i64>,
}

#[derive(Default,Debug,Clone,Serialize)]
pub struct ListAliasesRequest {
    #[doc="<p>Lambda function name for which the alias is created. Note that the length constraint applies only to the ARN. If you specify only the function name, it is limited to 64 characters in length.</p>"]
    #[serde(rename="FunctionName")]
    pub function_name: String,
    #[doc="<p>If you specify this optional parameter, the API returns only the aliases that are pointing to the specific Lambda function version, otherwise the API returns all of the aliases created for the Lambda function.</p>"]
    #[serde(rename="FunctionVersion")]
    #[serde(skip_serializing_if="Option::is_none")]
    pub function_version: Option<String>,
    #[doc="<p>Optional string. An opaque pagination token returned from a previous <code>ListAliases</code> operation. If present, indicates where to continue the listing.</p>"]
    #[serde(rename="Marker")]
    #[serde(skip_serializing_if="Option::is_none")]
    pub marker: Option<String>,
    #[doc="<p>Optional integer. Specifies the maximum number of aliases to return in response. This parameter value must be greater than 0.</p>"]
    #[serde(rename="MaxItems")]
    #[serde(skip_serializing_if="Option::is_none")]
    pub max_items: Option<i64>,
}

#[derive(Default,Debug,Clone,Deserialize)]
pub struct ListAliasesResponse {
    #[doc="<p>A list of aliases.</p>"]
    #[serde(rename="Aliases")]
    #[serde(skip_serializing_if="Option::is_none")]
    pub aliases: Option<Vec<AliasConfiguration>>,
    #[doc="<p>A string, present if there are more aliases.</p>"]
    #[serde(rename="NextMarker")]
    #[serde(skip_serializing_if="Option::is_none")]
    pub next_marker: Option<String>,
}

#[doc="<p/>"]
#[derive(Default,Debug,Clone,Serialize)]
pub struct ListEventSourceMappingsRequest {
    #[doc="<p>The Amazon Resource Name (ARN) of the Amazon Kinesis stream. (This parameter is optional.)</p>"]
    #[serde(rename="EventSourceArn")]
    #[serde(skip_serializing_if="Option::is_none")]
    pub event_source_arn: Option<String>,
    #[doc="<p>The name of the Lambda function.</p> <p> You can specify the function name (for example, <code>Thumbnail</code>) or you can specify Amazon Resource Name (ARN) of the function (for example, <code>arn:aws:lambda:us-west-2:account-id:function:ThumbNail</code>). If you are using versioning, you can also provide a qualified function ARN (ARN that is qualified with function version or alias name as suffix). AWS Lambda also allows you to specify only the function name with the account ID qualifier (for example, <code>account-id:Thumbnail</code>). Note that the length constraint applies only to the ARN. If you specify only the function name, it is limited to 64 characters in length. </p>"]
    #[serde(rename="FunctionName")]
    #[serde(skip_serializing_if="Option::is_none")]
    pub function_name: Option<String>,
    #[doc="<p>Optional string. An opaque pagination token returned from a previous <code>ListEventSourceMappings</code> operation. If present, specifies to continue the list from where the returning call left off. </p>"]
    #[serde(rename="Marker")]
    #[serde(skip_serializing_if="Option::is_none")]
    pub marker: Option<String>,
    #[doc="<p>Optional integer. Specifies the maximum number of event sources to return in response. This value must be greater than 0.</p>"]
    #[serde(rename="MaxItems")]
    #[serde(skip_serializing_if="Option::is_none")]
    pub max_items: Option<i64>,
}

#[doc="<p>Contains a list of event sources (see <a>EventSourceMappingConfiguration</a>)</p>"]
#[derive(Default,Debug,Clone,Deserialize)]
pub struct ListEventSourceMappingsResponse {
    #[doc="<p>An array of <code>EventSourceMappingConfiguration</code> objects.</p>"]
    #[serde(rename="EventSourceMappings")]
    #[serde(skip_serializing_if="Option::is_none")]
    pub event_source_mappings: Option<Vec<EventSourceMappingConfiguration>>,
    #[doc="<p>A string, present if there are more event source mappings.</p>"]
    #[serde(rename="NextMarker")]
    #[serde(skip_serializing_if="Option::is_none")]
    pub next_marker: Option<String>,
}

#[doc="<p/>"]
#[derive(Default,Debug,Clone,Serialize)]
pub struct ListFunctionsRequest {
    #[doc="<p>Optional string. If not specified, only the unqualified functions ARNs (Amazon Resource Names) will be returned.</p> <p>Valid value:</p> <p> <code>ALL</code> _ Will return all versions, including <code>$LATEST</code> which will have fully qualified ARNs (Amazon Resource Names).</p>"]
    #[serde(rename="FunctionVersion")]
    #[serde(skip_serializing_if="Option::is_none")]
    pub function_version: Option<String>,
    #[doc="<p>Optional string. An opaque pagination token returned from a previous <code>ListFunctions</code> operation. If present, indicates where to continue the listing. </p>"]
    #[serde(rename="Marker")]
    #[serde(skip_serializing_if="Option::is_none")]
    pub marker: Option<String>,
    #[doc="<p>Optional string. If not specified, will return only regular function versions (i.e., non-replicated versions).</p> <p>Valid values are:</p> <p>The region from which the functions are replicated. For example, if you specify <code>us-east-1</code>, only functions replicated from that region will be returned.</p> <p> <code>ALL</code> _ Will return all functions from any region. If specified, you also must specify a valid FunctionVersion parameter.</p>"]
    #[serde(rename="MasterRegion")]
    #[serde(skip_serializing_if="Option::is_none")]
    pub master_region: Option<String>,
    #[doc="<p>Optional integer. Specifies the maximum number of AWS Lambda functions to return in response. This parameter value must be greater than 0.</p>"]
    #[serde(rename="MaxItems")]
    #[serde(skip_serializing_if="Option::is_none")]
    pub max_items: Option<i64>,
}

#[doc="<p>Contains a list of AWS Lambda function configurations (see <a>FunctionConfiguration</a>.</p>"]
#[derive(Default,Debug,Clone,Deserialize)]
pub struct ListFunctionsResponse {
    #[doc="<p>A list of Lambda functions.</p>"]
    #[serde(rename="Functions")]
    #[serde(skip_serializing_if="Option::is_none")]
    pub functions: Option<Vec<FunctionConfiguration>>,
    #[doc="<p>A string, present if there are more functions.</p>"]
    #[serde(rename="NextMarker")]
    #[serde(skip_serializing_if="Option::is_none")]
    pub next_marker: Option<String>,
}

#[derive(Default,Debug,Clone,Serialize)]
pub struct ListTagsRequest {
    #[doc="<p>The ARN (Amazon Resource Name) of the function.</p>"]
    #[serde(rename="Resource")]
    pub resource: String,
}

#[derive(Default,Debug,Clone,Deserialize)]
pub struct ListTagsResponse {
    #[doc="<p>The list of tags assigned to the function.</p>"]
    #[serde(rename="Tags")]
    #[serde(skip_serializing_if="Option::is_none")]
    pub tags: Option<::std::collections::HashMap<String, String>>,
}

#[doc="<p/>"]
#[derive(Default,Debug,Clone,Serialize)]
pub struct ListVersionsByFunctionRequest {
    #[doc="<p>Function name whose versions to list. You can specify a function name (for example, <code>Thumbnail</code>) or you can specify Amazon Resource Name (ARN) of the function (for example, <code>arn:aws:lambda:us-west-2:account-id:function:ThumbNail</code>). AWS Lambda also allows you to specify a partial ARN (for example, <code>account-id:Thumbnail</code>). Note that the length constraint applies only to the ARN. If you specify only the function name, it is limited to 64 characters in length. </p>"]
    #[serde(rename="FunctionName")]
    pub function_name: String,
    #[doc="<p> Optional string. An opaque pagination token returned from a previous <code>ListVersionsByFunction</code> operation. If present, indicates where to continue the listing. </p>"]
    #[serde(rename="Marker")]
    #[serde(skip_serializing_if="Option::is_none")]
    pub marker: Option<String>,
    #[doc="<p>Optional integer. Specifies the maximum number of AWS Lambda function versions to return in response. This parameter value must be greater than 0.</p>"]
    #[serde(rename="MaxItems")]
    #[serde(skip_serializing_if="Option::is_none")]
    pub max_items: Option<i64>,
}

#[doc="<p/>"]
#[derive(Default,Debug,Clone,Deserialize)]
pub struct ListVersionsByFunctionResponse {
    #[doc="<p>A string, present if there are more function versions.</p>"]
    #[serde(rename="NextMarker")]
    #[serde(skip_serializing_if="Option::is_none")]
    pub next_marker: Option<String>,
    #[doc="<p>A list of Lambda function versions.</p>"]
    #[serde(rename="Versions")]
    #[serde(skip_serializing_if="Option::is_none")]
    pub versions: Option<Vec<FunctionConfiguration>>,
}


#[allow(non_camel_case_types)]
#[derive(Clone,Debug,Eq,PartialEq)]
pub enum LogType {
    None,
    Tail,
}

impl Into<String> for LogType {
    fn into(self) -> String {
        let s: &'static str = self.into();
        s.to_owned()
    }
}

impl Into<&'static str> for LogType {
    fn into(self) -> &'static str {
        match self {
            LogType::None => "None",
            LogType::Tail => "Tail",
        }
    }
}

impl ::std::str::FromStr for LogType {
    type Err = ();
    fn from_str(s: &str) -> Result<Self, Self::Err> {
        match s {
            "None" => Ok(LogType::None),
            "Tail" => Ok(LogType::Tail),
            _ => Err(()),
        }
    }
}

#[doc="<p/>"]
#[derive(Default,Debug,Clone,Serialize)]
pub struct PublishVersionRequest {
    #[doc="<p>The SHA256 hash of the deployment package you want to publish. This provides validation on the code you are publishing. If you provide this parameter value must match the SHA256 of the $LATEST version for the publication to succeed.</p>"]
    #[serde(rename="CodeSha256")]
    #[serde(skip_serializing_if="Option::is_none")]
    pub code_sha_256: Option<String>,
    #[doc="<p>The description for the version you are publishing. If not provided, AWS Lambda copies the description from the $LATEST version.</p>"]
    #[serde(rename="Description")]
    #[serde(skip_serializing_if="Option::is_none")]
    pub description: Option<String>,
    #[doc="<p>The Lambda function name. You can specify a function name (for example, <code>Thumbnail</code>) or you can specify Amazon Resource Name (ARN) of the function (for example, <code>arn:aws:lambda:us-west-2:account-id:function:ThumbNail</code>). AWS Lambda also allows you to specify a partial ARN (for example, <code>account-id:Thumbnail</code>). Note that the length constraint applies only to the ARN. If you specify only the function name, it is limited to 64 characters in length. </p>"]
    #[serde(rename="FunctionName")]
    pub function_name: String,
}

#[doc="<p/>"]
#[derive(Default,Debug,Clone,Serialize)]
pub struct RemovePermissionRequest {
    #[doc="<p>Lambda function whose resource policy you want to remove a permission from.</p> <p> You can specify a function name (for example, <code>Thumbnail</code>) or you can specify Amazon Resource Name (ARN) of the function (for example, <code>arn:aws:lambda:us-west-2:account-id:function:ThumbNail</code>). AWS Lambda also allows you to specify a partial ARN (for example, <code>account-id:Thumbnail</code>). Note that the length constraint applies only to the ARN. If you specify only the function name, it is limited to 64 characters in length. </p>"]
    #[serde(rename="FunctionName")]
    pub function_name: String,
    #[doc="<p>You can specify this optional parameter to remove permission associated with a specific function version or function alias. If you don't specify this parameter, the API removes permission associated with the unqualified function ARN.</p>"]
    #[serde(rename="Qualifier")]
    #[serde(skip_serializing_if="Option::is_none")]
    pub qualifier: Option<String>,
    #[doc="<p>Statement ID of the permission to remove.</p>"]
    #[serde(rename="StatementId")]
    pub statement_id: String,
}


#[allow(non_camel_case_types)]
#[derive(Clone,Debug,Eq,PartialEq)]
pub enum Runtime {
    Dotnetcore10,
    Java8,
    Nodejs,
    Nodejs43,
    Nodejs43Edge,
    Nodejs610,
    Python27,
    Python36,
}

impl Into<String> for Runtime {
    fn into(self) -> String {
        let s: &'static str = self.into();
        s.to_owned()
    }
}

impl Into<&'static str> for Runtime {
    fn into(self) -> &'static str {
        match self {
            Runtime::Dotnetcore10 => "dotnetcore1.0",
            Runtime::Java8 => "java8",
            Runtime::Nodejs => "nodejs",
            Runtime::Nodejs43 => "nodejs4.3",
            Runtime::Nodejs43Edge => "nodejs4.3-edge",
            Runtime::Nodejs610 => "nodejs6.10",
            Runtime::Python27 => "python2.7",
            Runtime::Python36 => "python3.6",
        }
    }
}

impl ::std::str::FromStr for Runtime {
    type Err = ();
    fn from_str(s: &str) -> Result<Self, Self::Err> {
        match s {
            "dotnetcore1.0" => Ok(Runtime::Dotnetcore10),
            "java8" => Ok(Runtime::Java8),
            "nodejs" => Ok(Runtime::Nodejs),
            "nodejs4.3" => Ok(Runtime::Nodejs43),
            "nodejs4.3-edge" => Ok(Runtime::Nodejs43Edge),
            "nodejs6.10" => Ok(Runtime::Nodejs610),
            "python2.7" => Ok(Runtime::Python27),
            "python3.6" => Ok(Runtime::Python36),
            _ => Err(()),
        }
    }
}

#[derive(Default,Debug,Clone,Serialize)]
pub struct TagResourceRequest {
    #[doc="<p>The ARN (Amazon Resource Name) of the Lambda function.</p>"]
    #[serde(rename="Resource")]
    pub resource: String,
    #[doc="<p>The list of tags (key-value pairs) you are assigning to the Lambda function.</p>"]
    #[serde(rename="Tags")]
    pub tags: ::std::collections::HashMap<String, String>,
}


#[allow(non_camel_case_types)]
#[derive(Clone,Debug,Eq,PartialEq)]
pub enum ThrottleReason {
    CallerRateLimitExceeded,
    ConcurrentInvocationLimitExceeded,
    FunctionInvocationRateLimitExceeded,
}

impl Into<String> for ThrottleReason {
    fn into(self) -> String {
        let s: &'static str = self.into();
        s.to_owned()
    }
}

impl Into<&'static str> for ThrottleReason {
    fn into(self) -> &'static str {
        match self {
            ThrottleReason::CallerRateLimitExceeded => "CallerRateLimitExceeded",
            ThrottleReason::ConcurrentInvocationLimitExceeded => {
                "ConcurrentInvocationLimitExceeded"
            }
            ThrottleReason::FunctionInvocationRateLimitExceeded => {
                "FunctionInvocationRateLimitExceeded"
            }
        }
    }
}

impl ::std::str::FromStr for ThrottleReason {
    type Err = ();
    fn from_str(s: &str) -> Result<Self, Self::Err> {
        match s {
            "CallerRateLimitExceeded" => Ok(ThrottleReason::CallerRateLimitExceeded),
            "ConcurrentInvocationLimitExceeded" => {
                Ok(ThrottleReason::ConcurrentInvocationLimitExceeded)
            }
            "FunctionInvocationRateLimitExceeded" => {
                Ok(ThrottleReason::FunctionInvocationRateLimitExceeded)
            }
            _ => Err(()),
        }
    }
}

#[doc="<p>The parent object that contains your function's tracing settings.</p>"]
#[derive(Default,Debug,Clone,Serialize)]
pub struct TracingConfig {
    #[doc="<p>Can be either PassThrough or Active. If PassThrough, Lambda will only trace the request from an upstream service if it contains a tracing header with \"sampled=1\". If Active, Lambda will respect any tracing header it receives from an upstream service. If no tracing header is received, Lambda will call X-Ray for a tracing decision.</p>"]
    #[serde(rename="Mode")]
    #[serde(skip_serializing_if="Option::is_none")]
    pub mode: Option<String>,
}

#[doc="<p>Parent object of the tracing information associated with your Lambda function.</p>"]
#[derive(Default,Debug,Clone,Deserialize)]
pub struct TracingConfigResponse {
    #[doc="<p>The tracing mode associated with your Lambda function.</p>"]
    #[serde(rename="Mode")]
    #[serde(skip_serializing_if="Option::is_none")]
    pub mode: Option<String>,
}


#[allow(non_camel_case_types)]
#[derive(Clone,Debug,Eq,PartialEq)]
pub enum TracingMode {
    Active,
    PassThrough,
}

impl Into<String> for TracingMode {
    fn into(self) -> String {
        let s: &'static str = self.into();
        s.to_owned()
    }
}

impl Into<&'static str> for TracingMode {
    fn into(self) -> &'static str {
        match self {
            TracingMode::Active => "Active",
            TracingMode::PassThrough => "PassThrough",
        }
    }
}

impl ::std::str::FromStr for TracingMode {
    type Err = ();
    fn from_str(s: &str) -> Result<Self, Self::Err> {
        match s {
            "Active" => Ok(TracingMode::Active),
            "PassThrough" => Ok(TracingMode::PassThrough),
            _ => Err(()),
        }
    }
}

#[derive(Default,Debug,Clone,Serialize)]
pub struct UntagResourceRequest {
    #[doc="<p>The ARN (Amazon Resource Name) of the function.</p>"]
    #[serde(rename="Resource")]
    pub resource: String,
    #[doc="<p>The list of tag keys to be deleted from the function.</p>"]
    #[serde(rename="TagKeys")]
    pub tag_keys: Vec<String>,
}

#[derive(Default,Debug,Clone,Serialize)]
pub struct UpdateAliasRequest {
    #[doc="<p>You can change the description of the alias using this parameter.</p>"]
    #[serde(rename="Description")]
    #[serde(skip_serializing_if="Option::is_none")]
    pub description: Option<String>,
    #[doc="<p>The function name for which the alias is created. Note that the length constraint applies only to the ARN. If you specify only the function name, it is limited to 64 characters in length.</p>"]
    #[serde(rename="FunctionName")]
    pub function_name: String,
    #[doc="<p>Using this parameter you can change the Lambda function version to which the alias points.</p>"]
    #[serde(rename="FunctionVersion")]
    #[serde(skip_serializing_if="Option::is_none")]
    pub function_version: Option<String>,
    #[doc="<p>The alias name.</p>"]
    #[serde(rename="Name")]
    pub name: String,
}

#[doc="<p/>"]
#[derive(Default,Debug,Clone,Serialize)]
pub struct UpdateEventSourceMappingRequest {
    #[doc="<p>The maximum number of stream records that can be sent to your Lambda function for a single invocation.</p>"]
    #[serde(rename="BatchSize")]
    #[serde(skip_serializing_if="Option::is_none")]
    pub batch_size: Option<i64>,
    #[doc="<p>Specifies whether AWS Lambda should actively poll the stream or not. If disabled, AWS Lambda will not poll the stream.</p>"]
    #[serde(rename="Enabled")]
    #[serde(skip_serializing_if="Option::is_none")]
    pub enabled: Option<bool>,
    #[doc="<p>The Lambda function to which you want the stream records sent.</p> <p> You can specify a function name (for example, <code>Thumbnail</code>) or you can specify Amazon Resource Name (ARN) of the function (for example, <code>arn:aws:lambda:us-west-2:account-id:function:ThumbNail</code>). AWS Lambda also allows you to specify a partial ARN (for example, <code>account-id:Thumbnail</code>). Note that the length constraint applies only to the ARN. If you specify only the function name, it is limited to 64 characters in length. </p> <p>If you are using versioning, you can also provide a qualified function ARN (ARN that is qualified with function version or alias name as suffix). For more information about versioning, see <a href=\"http://docs.aws.amazon.com/lambda/latest/dg/versioning-aliases.html\">AWS Lambda Function Versioning and Aliases</a> </p> <p>Note that the length constraint applies only to the ARN. If you specify only the function name, it is limited to 64 character in length.</p>"]
    #[serde(rename="FunctionName")]
    #[serde(skip_serializing_if="Option::is_none")]
    pub function_name: Option<String>,
    #[doc="<p>The event source mapping identifier.</p>"]
    #[serde(rename="UUID")]
    pub uuid: String,
}

#[doc="<p/>"]
#[derive(Default,Debug,Clone,Serialize)]
pub struct UpdateFunctionCodeRequest {
    #[doc="<p>This boolean parameter can be used to test your request to AWS Lambda to update the Lambda function and publish a version as an atomic operation. It will do all necessary computation and validation of your code but will not upload it or a publish a version. Each time this operation is invoked, the <code>CodeSha256</code> hash value the provided code will also be computed and returned in the response.</p>"]
    #[serde(rename="DryRun")]
    #[serde(skip_serializing_if="Option::is_none")]
    pub dry_run: Option<bool>,
    #[doc="<p>The existing Lambda function name whose code you want to replace.</p> <p> You can specify a function name (for example, <code>Thumbnail</code>) or you can specify Amazon Resource Name (ARN) of the function (for example, <code>arn:aws:lambda:us-west-2:account-id:function:ThumbNail</code>). AWS Lambda also allows you to specify a partial ARN (for example, <code>account-id:Thumbnail</code>). Note that the length constraint applies only to the ARN. If you specify only the function name, it is limited to 64 characters in length. </p>"]
    #[serde(rename="FunctionName")]
    pub function_name: String,
    #[doc="<p>This boolean parameter can be used to request AWS Lambda to update the Lambda function and publish a version as an atomic operation.</p>"]
    #[serde(rename="Publish")]
    #[serde(skip_serializing_if="Option::is_none")]
    pub publish: Option<bool>,
    #[doc="<p>Amazon S3 bucket name where the .zip file containing your deployment package is stored. This bucket must reside in the same AWS Region where you are creating the Lambda function.</p>"]
    #[serde(rename="S3Bucket")]
    #[serde(skip_serializing_if="Option::is_none")]
    pub s3_bucket: Option<String>,
    #[doc="<p>The Amazon S3 object (the deployment package) key name you want to upload.</p>"]
    #[serde(rename="S3Key")]
    #[serde(skip_serializing_if="Option::is_none")]
    pub s3_key: Option<String>,
    #[doc="<p>The Amazon S3 object (the deployment package) version you want to upload.</p>"]
    #[serde(rename="S3ObjectVersion")]
    #[serde(skip_serializing_if="Option::is_none")]
    pub s3_object_version: Option<String>,
    #[doc="<p>The contents of your zip file containing your deployment package. If you are using the web API directly, the contents of the zip file must be base64-encoded. If you are using the AWS SDKs or the AWS CLI, the SDKs or CLI will do the encoding for you. For more information about creating a .zip file, see <a href=\"http://docs.aws.amazon.com/lambda/latest/dg/intro-permission-model.html#lambda-intro-execution-role.html\">Execution Permissions</a> in the <i>AWS Lambda Developer Guide</i>. </p>"]
    #[serde(rename="ZipFile")]
    #[serde(
                            deserialize_with="::rusoto_core::serialization::SerdeBlob::deserialize_blob",
                            serialize_with="::rusoto_core::serialization::SerdeBlob::serialize_blob",
                            default,
                        )]
    pub zip_file: Option<Vec<u8>>,
}

#[doc="<p/>"]
#[derive(Default,Debug,Clone,Serialize)]
pub struct UpdateFunctionConfigurationRequest {
    #[doc="<p>The parent object that contains the target ARN (Amazon Resource Name) of an Amazon SQS queue or Amazon SNS topic.</p>"]
    #[serde(rename="DeadLetterConfig")]
    #[serde(skip_serializing_if="Option::is_none")]
    pub dead_letter_config: Option<DeadLetterConfig>,
    #[doc="<p>A short user-defined function description. AWS Lambda does not use this value. Assign a meaningful description as you see fit.</p>"]
    #[serde(rename="Description")]
    #[serde(skip_serializing_if="Option::is_none")]
    pub description: Option<String>,
    #[doc="<p>The parent object that contains your environment's configuration settings.</p>"]
    #[serde(rename="Environment")]
    #[serde(skip_serializing_if="Option::is_none")]
    pub environment: Option<Environment>,
    #[doc="<p>The name of the Lambda function.</p> <p> You can specify a function name (for example, <code>Thumbnail</code>) or you can specify Amazon Resource Name (ARN) of the function (for example, <code>arn:aws:lambda:us-west-2:account-id:function:ThumbNail</code>). AWS Lambda also allows you to specify a partial ARN (for example, <code>account-id:Thumbnail</code>). Note that the length constraint applies only to the ARN. If you specify only the function name, it is limited to 64 character in length. </p>"]
    #[serde(rename="FunctionName")]
    pub function_name: String,
    #[doc="<p>The function that Lambda calls to begin executing your function. For Node.js, it is the <code>module-name.export</code> value in your function. </p>"]
    #[serde(rename="Handler")]
    #[serde(skip_serializing_if="Option::is_none")]
    pub handler: Option<String>,
    #[doc="<p>The Amazon Resource Name (ARN) of the KMS key used to encrypt your function's environment variables. If you elect to use the AWS Lambda default service key, pass in an empty string (\"\") for this parameter.</p>"]
    #[serde(rename="KMSKeyArn")]
    #[serde(skip_serializing_if="Option::is_none")]
    pub kms_key_arn: Option<String>,
    #[doc="<p>The amount of memory, in MB, your Lambda function is given. AWS Lambda uses this memory size to infer the amount of CPU allocated to your function. Your function use-case determines your CPU and memory requirements. For example, a database operation might need less memory compared to an image processing function. The default value is 128 MB. The value must be a multiple of 64 MB.</p>"]
    #[serde(rename="MemorySize")]
    #[serde(skip_serializing_if="Option::is_none")]
    pub memory_size: Option<i64>,
    #[doc="<p>The Amazon Resource Name (ARN) of the IAM role that Lambda will assume when it executes your function.</p>"]
    #[serde(rename="Role")]
    #[serde(skip_serializing_if="Option::is_none")]
    pub role: Option<String>,
    #[doc="<p>The runtime environment for the Lambda function.</p> <p>To use the Python runtime v3.6, set the value to \"python3.6\". To use the Python runtime v2.7, set the value to \"python2.7\". To use the Node.js runtime v6.10, set the value to \"nodejs6.10\". To use the Node.js runtime v4.3, set the value to \"nodejs4.3\". To use the Python runtime v3.6, set the value to \"python3.6\".</p> <note> <p>Node v0.10.42 is currently marked as deprecated. You must migrate existing functions to the newer Node.js runtime versions available on AWS Lambda (nodejs4.3 or nodejs6.10) as soon as possible. You can request a one-time extension until June 30, 2017 by going to the Lambda console and following the instructions provided. Failure to do so will result in an invalid parameter error being returned. Note that you will have to follow this procedure for each region that contains functions written in the Node v0.10.42 runtime.</p> </note>"]
    #[serde(rename="Runtime")]
    #[serde(skip_serializing_if="Option::is_none")]
    pub runtime: Option<String>,
    #[doc="<p>The function execution time at which AWS Lambda should terminate the function. Because the execution time has cost implications, we recommend you set this value based on your expected execution time. The default is 3 seconds.</p>"]
    #[serde(rename="Timeout")]
    #[serde(skip_serializing_if="Option::is_none")]
    pub timeout: Option<i64>,
    #[doc="<p>The parent object that contains your function's tracing settings.</p>"]
    #[serde(rename="TracingConfig")]
    #[serde(skip_serializing_if="Option::is_none")]
    pub tracing_config: Option<TracingConfig>,
    #[serde(rename="VpcConfig")]
    #[serde(skip_serializing_if="Option::is_none")]
    pub vpc_config: Option<VpcConfig>,
}

#[doc="<p>If your Lambda function accesses resources in a VPC, you provide this parameter identifying the list of security group IDs and subnet IDs. These must belong to the same VPC. You must provide at least one security group and one subnet ID.</p>"]
#[derive(Default,Debug,Clone,Serialize)]
pub struct VpcConfig {
    #[doc="<p>A list of one or more security groups IDs in your VPC.</p>"]
    #[serde(rename="SecurityGroupIds")]
    #[serde(skip_serializing_if="Option::is_none")]
    pub security_group_ids: Option<Vec<String>>,
    #[doc="<p>A list of one or more subnet IDs in your VPC.</p>"]
    #[serde(rename="SubnetIds")]
    #[serde(skip_serializing_if="Option::is_none")]
    pub subnet_ids: Option<Vec<String>>,
}

#[doc="<p>VPC configuration associated with your Lambda function.</p>"]
#[derive(Default,Debug,Clone,Deserialize)]
pub struct VpcConfigResponse {
    #[doc="<p>A list of security group IDs associated with the Lambda function.</p>"]
    #[serde(rename="SecurityGroupIds")]
    #[serde(skip_serializing_if="Option::is_none")]
    pub security_group_ids: Option<Vec<String>>,
    #[doc="<p>A list of subnet IDs associated with the Lambda function.</p>"]
    #[serde(rename="SubnetIds")]
    #[serde(skip_serializing_if="Option::is_none")]
    pub subnet_ids: Option<Vec<String>>,
    #[doc="<p>The VPC ID associated with you Lambda function.</p>"]
    #[serde(rename="VpcId")]
    #[serde(skip_serializing_if="Option::is_none")]
    pub vpc_id: Option<String>,
}

/// Errors returned by AddPermission
#[derive(Debug, PartialEq)]
pub enum AddPermissionError {
    ///<p>One of the parameters in the request is invalid. For example, if you provided an IAM role for AWS Lambda to assume in the <code>CreateFunction</code> or the <code>UpdateFunctionConfiguration</code> API, that AWS Lambda is unable to assume you will get this exception. You will also get this exception if you have selected a deprecated runtime, such as Node v0.10.42. </p>
    InvalidParameterValue(String),
    ///<p>Lambda function access policy is limited to 20 KB.</p>
    PolicyLengthExceeded(String),
    ///<p>The resource already exists.</p>
    ResourceConflict(String),
    ///<p>The resource (for example, a Lambda function or access policy statement) specified in the request does not exist.</p>
    ResourceNotFound(String),
    ///<p>The AWS Lambda service encountered an internal error.</p>
    Service(String),
    ///<p/>
    TooManyRequests(String),
    /// An error occurred dispatching the HTTP request
    HttpDispatch(HttpDispatchError),
    /// An error was encountered with AWS credentials.
    Credentials(CredentialsError),
    /// A validation error occurred.  Details from AWS are provided.
    Validation(String),
    /// An unknown error occurred.  The raw HTTP response is provided.
    Unknown(String),
}


impl AddPermissionError {
    pub fn from_body(body: &str) -> AddPermissionError {
        match from_str::<SerdeJsonValue>(body) {
            Ok(json) => {
                let raw_error_type = json.get("__type")
                    .and_then(|e| e.as_str())
                    .unwrap_or("Unknown");
                let error_message = json.get("message").and_then(|m| m.as_str()).unwrap_or(body);

                let pieces: Vec<&str> = raw_error_type.split("#").collect();
                let error_type = pieces.last().expect("Expected error type");

                match *error_type {
                    "InvalidParameterValueException" => {
                        AddPermissionError::InvalidParameterValue(String::from(error_message))
                    }
                    "PolicyLengthExceededException" => {
                        AddPermissionError::PolicyLengthExceeded(String::from(error_message))
                    }
                    "ResourceConflictException" => {
                        AddPermissionError::ResourceConflict(String::from(error_message))
                    }
                    "ResourceNotFoundException" => {
                        AddPermissionError::ResourceNotFound(String::from(error_message))
                    }
                    "ServiceException" => AddPermissionError::Service(String::from(error_message)),
                    "TooManyRequestsException" => {
                        AddPermissionError::TooManyRequests(String::from(error_message))
                    }
                    "ValidationException" => {
                        AddPermissionError::Validation(error_message.to_string())
                    }
                    _ => AddPermissionError::Unknown(String::from(body)),
                }
            }
            Err(_) => AddPermissionError::Unknown(String::from(body)),
        }
    }
}

impl From<serde_json::error::Error> for AddPermissionError {
    fn from(err: serde_json::error::Error) -> AddPermissionError {
        AddPermissionError::Unknown(err.description().to_string())
    }
}
impl From<CredentialsError> for AddPermissionError {
    fn from(err: CredentialsError) -> AddPermissionError {
        AddPermissionError::Credentials(err)
    }
}
impl From<HttpDispatchError> for AddPermissionError {
    fn from(err: HttpDispatchError) -> AddPermissionError {
        AddPermissionError::HttpDispatch(err)
    }
}
impl From<io::Error> for AddPermissionError {
    fn from(err: io::Error) -> AddPermissionError {
        AddPermissionError::HttpDispatch(HttpDispatchError::from(err))
    }
}
impl fmt::Display for AddPermissionError {
    fn fmt(&self, f: &mut fmt::Formatter) -> fmt::Result {
        write!(f, "{}", self.description())
    }
}
impl Error for AddPermissionError {
    fn description(&self) -> &str {
        match *self {
            AddPermissionError::InvalidParameterValue(ref cause) => cause,
            AddPermissionError::PolicyLengthExceeded(ref cause) => cause,
            AddPermissionError::ResourceConflict(ref cause) => cause,
            AddPermissionError::ResourceNotFound(ref cause) => cause,
            AddPermissionError::Service(ref cause) => cause,
            AddPermissionError::TooManyRequests(ref cause) => cause,
            AddPermissionError::Validation(ref cause) => cause,
            AddPermissionError::Credentials(ref err) => err.description(),
            AddPermissionError::HttpDispatch(ref dispatch_error) => dispatch_error.description(),
            AddPermissionError::Unknown(ref cause) => cause,
        }
    }
}
/// Errors returned by CreateAlias
#[derive(Debug, PartialEq)]
pub enum CreateAliasError {
    ///<p>One of the parameters in the request is invalid. For example, if you provided an IAM role for AWS Lambda to assume in the <code>CreateFunction</code> or the <code>UpdateFunctionConfiguration</code> API, that AWS Lambda is unable to assume you will get this exception. You will also get this exception if you have selected a deprecated runtime, such as Node v0.10.42. </p>
    InvalidParameterValue(String),
    ///<p>The resource already exists.</p>
    ResourceConflict(String),
    ///<p>The resource (for example, a Lambda function or access policy statement) specified in the request does not exist.</p>
    ResourceNotFound(String),
    ///<p>The AWS Lambda service encountered an internal error.</p>
    Service(String),
    ///<p/>
    TooManyRequests(String),
    /// An error occurred dispatching the HTTP request
    HttpDispatch(HttpDispatchError),
    /// An error was encountered with AWS credentials.
    Credentials(CredentialsError),
    /// A validation error occurred.  Details from AWS are provided.
    Validation(String),
    /// An unknown error occurred.  The raw HTTP response is provided.
    Unknown(String),
}


impl CreateAliasError {
    pub fn from_body(body: &str) -> CreateAliasError {
        match from_str::<SerdeJsonValue>(body) {
            Ok(json) => {
                let raw_error_type = json.get("__type")
                    .and_then(|e| e.as_str())
                    .unwrap_or("Unknown");
                let error_message = json.get("message").and_then(|m| m.as_str()).unwrap_or(body);

                let pieces: Vec<&str> = raw_error_type.split("#").collect();
                let error_type = pieces.last().expect("Expected error type");

                match *error_type {
                    "InvalidParameterValueException" => {
                        CreateAliasError::InvalidParameterValue(String::from(error_message))
                    }
                    "ResourceConflictException" => {
                        CreateAliasError::ResourceConflict(String::from(error_message))
                    }
                    "ResourceNotFoundException" => {
                        CreateAliasError::ResourceNotFound(String::from(error_message))
                    }
                    "ServiceException" => CreateAliasError::Service(String::from(error_message)),
                    "TooManyRequestsException" => {
                        CreateAliasError::TooManyRequests(String::from(error_message))
                    }
                    "ValidationException" => {
                        CreateAliasError::Validation(error_message.to_string())
                    }
                    _ => CreateAliasError::Unknown(String::from(body)),
                }
            }
            Err(_) => CreateAliasError::Unknown(String::from(body)),
        }
    }
}

impl From<serde_json::error::Error> for CreateAliasError {
    fn from(err: serde_json::error::Error) -> CreateAliasError {
        CreateAliasError::Unknown(err.description().to_string())
    }
}
impl From<CredentialsError> for CreateAliasError {
    fn from(err: CredentialsError) -> CreateAliasError {
        CreateAliasError::Credentials(err)
    }
}
impl From<HttpDispatchError> for CreateAliasError {
    fn from(err: HttpDispatchError) -> CreateAliasError {
        CreateAliasError::HttpDispatch(err)
    }
}
impl From<io::Error> for CreateAliasError {
    fn from(err: io::Error) -> CreateAliasError {
        CreateAliasError::HttpDispatch(HttpDispatchError::from(err))
    }
}
impl fmt::Display for CreateAliasError {
    fn fmt(&self, f: &mut fmt::Formatter) -> fmt::Result {
        write!(f, "{}", self.description())
    }
}
impl Error for CreateAliasError {
    fn description(&self) -> &str {
        match *self {
            CreateAliasError::InvalidParameterValue(ref cause) => cause,
            CreateAliasError::ResourceConflict(ref cause) => cause,
            CreateAliasError::ResourceNotFound(ref cause) => cause,
            CreateAliasError::Service(ref cause) => cause,
            CreateAliasError::TooManyRequests(ref cause) => cause,
            CreateAliasError::Validation(ref cause) => cause,
            CreateAliasError::Credentials(ref err) => err.description(),
            CreateAliasError::HttpDispatch(ref dispatch_error) => dispatch_error.description(),
            CreateAliasError::Unknown(ref cause) => cause,
        }
    }
}
/// Errors returned by CreateEventSourceMapping
#[derive(Debug, PartialEq)]
pub enum CreateEventSourceMappingError {
    ///<p>One of the parameters in the request is invalid. For example, if you provided an IAM role for AWS Lambda to assume in the <code>CreateFunction</code> or the <code>UpdateFunctionConfiguration</code> API, that AWS Lambda is unable to assume you will get this exception. You will also get this exception if you have selected a deprecated runtime, such as Node v0.10.42. </p>
    InvalidParameterValue(String),
    ///<p>The resource already exists.</p>
    ResourceConflict(String),
    ///<p>The resource (for example, a Lambda function or access policy statement) specified in the request does not exist.</p>
    ResourceNotFound(String),
    ///<p>The AWS Lambda service encountered an internal error.</p>
    Service(String),
    ///<p/>
    TooManyRequests(String),
    /// An error occurred dispatching the HTTP request
    HttpDispatch(HttpDispatchError),
    /// An error was encountered with AWS credentials.
    Credentials(CredentialsError),
    /// A validation error occurred.  Details from AWS are provided.
    Validation(String),
    /// An unknown error occurred.  The raw HTTP response is provided.
    Unknown(String),
}


impl CreateEventSourceMappingError {
    pub fn from_body(body: &str) -> CreateEventSourceMappingError {
        match from_str::<SerdeJsonValue>(body) {
            Ok(json) => {
                let raw_error_type = json.get("__type")
                    .and_then(|e| e.as_str())
                    .unwrap_or("Unknown");
                let error_message = json.get("message").and_then(|m| m.as_str()).unwrap_or(body);

                let pieces: Vec<&str> = raw_error_type.split("#").collect();
                let error_type = pieces.last().expect("Expected error type");

                match *error_type {
                    "InvalidParameterValueException" => CreateEventSourceMappingError::InvalidParameterValue(String::from(error_message)),
                    "ResourceConflictException" => {
                        CreateEventSourceMappingError::ResourceConflict(String::from(error_message))
                    }
                    "ResourceNotFoundException" => {
                        CreateEventSourceMappingError::ResourceNotFound(String::from(error_message))
                    }
                    "ServiceException" => {
                        CreateEventSourceMappingError::Service(String::from(error_message))
                    }
                    "TooManyRequestsException" => {
                        CreateEventSourceMappingError::TooManyRequests(String::from(error_message))
                    }
                    "ValidationException" => {
                        CreateEventSourceMappingError::Validation(error_message.to_string())
                    }
                    _ => CreateEventSourceMappingError::Unknown(String::from(body)),
                }
            }
            Err(_) => CreateEventSourceMappingError::Unknown(String::from(body)),
        }
    }
}

impl From<serde_json::error::Error> for CreateEventSourceMappingError {
    fn from(err: serde_json::error::Error) -> CreateEventSourceMappingError {
        CreateEventSourceMappingError::Unknown(err.description().to_string())
    }
}
impl From<CredentialsError> for CreateEventSourceMappingError {
    fn from(err: CredentialsError) -> CreateEventSourceMappingError {
        CreateEventSourceMappingError::Credentials(err)
    }
}
impl From<HttpDispatchError> for CreateEventSourceMappingError {
    fn from(err: HttpDispatchError) -> CreateEventSourceMappingError {
        CreateEventSourceMappingError::HttpDispatch(err)
    }
}
impl From<io::Error> for CreateEventSourceMappingError {
    fn from(err: io::Error) -> CreateEventSourceMappingError {
        CreateEventSourceMappingError::HttpDispatch(HttpDispatchError::from(err))
    }
}
impl fmt::Display for CreateEventSourceMappingError {
    fn fmt(&self, f: &mut fmt::Formatter) -> fmt::Result {
        write!(f, "{}", self.description())
    }
}
impl Error for CreateEventSourceMappingError {
    fn description(&self) -> &str {
        match *self {
            CreateEventSourceMappingError::InvalidParameterValue(ref cause) => cause,
            CreateEventSourceMappingError::ResourceConflict(ref cause) => cause,
            CreateEventSourceMappingError::ResourceNotFound(ref cause) => cause,
            CreateEventSourceMappingError::Service(ref cause) => cause,
            CreateEventSourceMappingError::TooManyRequests(ref cause) => cause,
            CreateEventSourceMappingError::Validation(ref cause) => cause,
            CreateEventSourceMappingError::Credentials(ref err) => err.description(),
            CreateEventSourceMappingError::HttpDispatch(ref dispatch_error) => {
                dispatch_error.description()
            }
            CreateEventSourceMappingError::Unknown(ref cause) => cause,
        }
    }
}
/// Errors returned by CreateFunction
#[derive(Debug, PartialEq)]
pub enum CreateFunctionError {
    ///<p>You have exceeded your maximum total code size per account. <a href="http://docs.aws.amazon.com/lambda/latest/dg/limits.html">Limits</a> </p>
    CodeStorageExceeded(String),
    ///<p>One of the parameters in the request is invalid. For example, if you provided an IAM role for AWS Lambda to assume in the <code>CreateFunction</code> or the <code>UpdateFunctionConfiguration</code> API, that AWS Lambda is unable to assume you will get this exception. You will also get this exception if you have selected a deprecated runtime, such as Node v0.10.42. </p>
    InvalidParameterValue(String),
    ///<p>The resource already exists.</p>
    ResourceConflict(String),
    ///<p>The resource (for example, a Lambda function or access policy statement) specified in the request does not exist.</p>
    ResourceNotFound(String),
    ///<p>The AWS Lambda service encountered an internal error.</p>
    Service(String),
    ///<p/>
    TooManyRequests(String),
    /// An error occurred dispatching the HTTP request
    HttpDispatch(HttpDispatchError),
    /// An error was encountered with AWS credentials.
    Credentials(CredentialsError),
    /// A validation error occurred.  Details from AWS are provided.
    Validation(String),
    /// An unknown error occurred.  The raw HTTP response is provided.
    Unknown(String),
}


impl CreateFunctionError {
    pub fn from_body(body: &str) -> CreateFunctionError {
        match from_str::<SerdeJsonValue>(body) {
            Ok(json) => {
                let raw_error_type = json.get("__type")
                    .and_then(|e| e.as_str())
                    .unwrap_or("Unknown");
                let error_message = json.get("message").and_then(|m| m.as_str()).unwrap_or(body);

                let pieces: Vec<&str> = raw_error_type.split("#").collect();
                let error_type = pieces.last().expect("Expected error type");

                match *error_type {
                    "CodeStorageExceededException" => {
                        CreateFunctionError::CodeStorageExceeded(String::from(error_message))
                    }
                    "InvalidParameterValueException" => {
                        CreateFunctionError::InvalidParameterValue(String::from(error_message))
                    }
                    "ResourceConflictException" => {
                        CreateFunctionError::ResourceConflict(String::from(error_message))
                    }
                    "ResourceNotFoundException" => {
                        CreateFunctionError::ResourceNotFound(String::from(error_message))
                    }
                    "ServiceException" => CreateFunctionError::Service(String::from(error_message)),
                    "TooManyRequestsException" => {
                        CreateFunctionError::TooManyRequests(String::from(error_message))
                    }
                    "ValidationException" => {
                        CreateFunctionError::Validation(error_message.to_string())
                    }
                    _ => CreateFunctionError::Unknown(String::from(body)),
                }
            }
            Err(_) => CreateFunctionError::Unknown(String::from(body)),
        }
    }
}

impl From<serde_json::error::Error> for CreateFunctionError {
    fn from(err: serde_json::error::Error) -> CreateFunctionError {
        CreateFunctionError::Unknown(err.description().to_string())
    }
}
impl From<CredentialsError> for CreateFunctionError {
    fn from(err: CredentialsError) -> CreateFunctionError {
        CreateFunctionError::Credentials(err)
    }
}
impl From<HttpDispatchError> for CreateFunctionError {
    fn from(err: HttpDispatchError) -> CreateFunctionError {
        CreateFunctionError::HttpDispatch(err)
    }
}
impl From<io::Error> for CreateFunctionError {
    fn from(err: io::Error) -> CreateFunctionError {
        CreateFunctionError::HttpDispatch(HttpDispatchError::from(err))
    }
}
impl fmt::Display for CreateFunctionError {
    fn fmt(&self, f: &mut fmt::Formatter) -> fmt::Result {
        write!(f, "{}", self.description())
    }
}
impl Error for CreateFunctionError {
    fn description(&self) -> &str {
        match *self {
            CreateFunctionError::CodeStorageExceeded(ref cause) => cause,
            CreateFunctionError::InvalidParameterValue(ref cause) => cause,
            CreateFunctionError::ResourceConflict(ref cause) => cause,
            CreateFunctionError::ResourceNotFound(ref cause) => cause,
            CreateFunctionError::Service(ref cause) => cause,
            CreateFunctionError::TooManyRequests(ref cause) => cause,
            CreateFunctionError::Validation(ref cause) => cause,
            CreateFunctionError::Credentials(ref err) => err.description(),
            CreateFunctionError::HttpDispatch(ref dispatch_error) => dispatch_error.description(),
            CreateFunctionError::Unknown(ref cause) => cause,
        }
    }
}
/// Errors returned by DeleteAlias
#[derive(Debug, PartialEq)]
pub enum DeleteAliasError {
    ///<p>One of the parameters in the request is invalid. For example, if you provided an IAM role for AWS Lambda to assume in the <code>CreateFunction</code> or the <code>UpdateFunctionConfiguration</code> API, that AWS Lambda is unable to assume you will get this exception. You will also get this exception if you have selected a deprecated runtime, such as Node v0.10.42. </p>
    InvalidParameterValue(String),
    ///<p>The AWS Lambda service encountered an internal error.</p>
    Service(String),
    ///<p/>
    TooManyRequests(String),
    /// An error occurred dispatching the HTTP request
    HttpDispatch(HttpDispatchError),
    /// An error was encountered with AWS credentials.
    Credentials(CredentialsError),
    /// A validation error occurred.  Details from AWS are provided.
    Validation(String),
    /// An unknown error occurred.  The raw HTTP response is provided.
    Unknown(String),
}


impl DeleteAliasError {
    pub fn from_body(body: &str) -> DeleteAliasError {
        match from_str::<SerdeJsonValue>(body) {
            Ok(json) => {
                let raw_error_type = json.get("__type")
                    .and_then(|e| e.as_str())
                    .unwrap_or("Unknown");
                let error_message = json.get("message").and_then(|m| m.as_str()).unwrap_or(body);

                let pieces: Vec<&str> = raw_error_type.split("#").collect();
                let error_type = pieces.last().expect("Expected error type");

                match *error_type {
                    "InvalidParameterValueException" => {
                        DeleteAliasError::InvalidParameterValue(String::from(error_message))
                    }
                    "ServiceException" => DeleteAliasError::Service(String::from(error_message)),
                    "TooManyRequestsException" => {
                        DeleteAliasError::TooManyRequests(String::from(error_message))
                    }
                    "ValidationException" => {
                        DeleteAliasError::Validation(error_message.to_string())
                    }
                    _ => DeleteAliasError::Unknown(String::from(body)),
                }
            }
            Err(_) => DeleteAliasError::Unknown(String::from(body)),
        }
    }
}

impl From<serde_json::error::Error> for DeleteAliasError {
    fn from(err: serde_json::error::Error) -> DeleteAliasError {
        DeleteAliasError::Unknown(err.description().to_string())
    }
}
impl From<CredentialsError> for DeleteAliasError {
    fn from(err: CredentialsError) -> DeleteAliasError {
        DeleteAliasError::Credentials(err)
    }
}
impl From<HttpDispatchError> for DeleteAliasError {
    fn from(err: HttpDispatchError) -> DeleteAliasError {
        DeleteAliasError::HttpDispatch(err)
    }
}
impl From<io::Error> for DeleteAliasError {
    fn from(err: io::Error) -> DeleteAliasError {
        DeleteAliasError::HttpDispatch(HttpDispatchError::from(err))
    }
}
impl fmt::Display for DeleteAliasError {
    fn fmt(&self, f: &mut fmt::Formatter) -> fmt::Result {
        write!(f, "{}", self.description())
    }
}
impl Error for DeleteAliasError {
    fn description(&self) -> &str {
        match *self {
            DeleteAliasError::InvalidParameterValue(ref cause) => cause,
            DeleteAliasError::Service(ref cause) => cause,
            DeleteAliasError::TooManyRequests(ref cause) => cause,
            DeleteAliasError::Validation(ref cause) => cause,
            DeleteAliasError::Credentials(ref err) => err.description(),
            DeleteAliasError::HttpDispatch(ref dispatch_error) => dispatch_error.description(),
            DeleteAliasError::Unknown(ref cause) => cause,
        }
    }
}
/// Errors returned by DeleteEventSourceMapping
#[derive(Debug, PartialEq)]
pub enum DeleteEventSourceMappingError {
    ///<p>One of the parameters in the request is invalid. For example, if you provided an IAM role for AWS Lambda to assume in the <code>CreateFunction</code> or the <code>UpdateFunctionConfiguration</code> API, that AWS Lambda is unable to assume you will get this exception. You will also get this exception if you have selected a deprecated runtime, such as Node v0.10.42. </p>
    InvalidParameterValue(String),
    ///<p>The resource (for example, a Lambda function or access policy statement) specified in the request does not exist.</p>
    ResourceNotFound(String),
    ///<p>The AWS Lambda service encountered an internal error.</p>
    Service(String),
    ///<p/>
    TooManyRequests(String),
    /// An error occurred dispatching the HTTP request
    HttpDispatch(HttpDispatchError),
    /// An error was encountered with AWS credentials.
    Credentials(CredentialsError),
    /// A validation error occurred.  Details from AWS are provided.
    Validation(String),
    /// An unknown error occurred.  The raw HTTP response is provided.
    Unknown(String),
}


impl DeleteEventSourceMappingError {
    pub fn from_body(body: &str) -> DeleteEventSourceMappingError {
        match from_str::<SerdeJsonValue>(body) {
            Ok(json) => {
                let raw_error_type = json.get("__type")
                    .and_then(|e| e.as_str())
                    .unwrap_or("Unknown");
                let error_message = json.get("message").and_then(|m| m.as_str()).unwrap_or(body);

                let pieces: Vec<&str> = raw_error_type.split("#").collect();
                let error_type = pieces.last().expect("Expected error type");

                match *error_type {
                    "InvalidParameterValueException" => DeleteEventSourceMappingError::InvalidParameterValue(String::from(error_message)),
                    "ResourceNotFoundException" => {
                        DeleteEventSourceMappingError::ResourceNotFound(String::from(error_message))
                    }
                    "ServiceException" => {
                        DeleteEventSourceMappingError::Service(String::from(error_message))
                    }
                    "TooManyRequestsException" => {
                        DeleteEventSourceMappingError::TooManyRequests(String::from(error_message))
                    }
                    "ValidationException" => {
                        DeleteEventSourceMappingError::Validation(error_message.to_string())
                    }
                    _ => DeleteEventSourceMappingError::Unknown(String::from(body)),
                }
            }
            Err(_) => DeleteEventSourceMappingError::Unknown(String::from(body)),
        }
    }
}

impl From<serde_json::error::Error> for DeleteEventSourceMappingError {
    fn from(err: serde_json::error::Error) -> DeleteEventSourceMappingError {
        DeleteEventSourceMappingError::Unknown(err.description().to_string())
    }
}
impl From<CredentialsError> for DeleteEventSourceMappingError {
    fn from(err: CredentialsError) -> DeleteEventSourceMappingError {
        DeleteEventSourceMappingError::Credentials(err)
    }
}
impl From<HttpDispatchError> for DeleteEventSourceMappingError {
    fn from(err: HttpDispatchError) -> DeleteEventSourceMappingError {
        DeleteEventSourceMappingError::HttpDispatch(err)
    }
}
impl From<io::Error> for DeleteEventSourceMappingError {
    fn from(err: io::Error) -> DeleteEventSourceMappingError {
        DeleteEventSourceMappingError::HttpDispatch(HttpDispatchError::from(err))
    }
}
impl fmt::Display for DeleteEventSourceMappingError {
    fn fmt(&self, f: &mut fmt::Formatter) -> fmt::Result {
        write!(f, "{}", self.description())
    }
}
impl Error for DeleteEventSourceMappingError {
    fn description(&self) -> &str {
        match *self {
            DeleteEventSourceMappingError::InvalidParameterValue(ref cause) => cause,
            DeleteEventSourceMappingError::ResourceNotFound(ref cause) => cause,
            DeleteEventSourceMappingError::Service(ref cause) => cause,
            DeleteEventSourceMappingError::TooManyRequests(ref cause) => cause,
            DeleteEventSourceMappingError::Validation(ref cause) => cause,
            DeleteEventSourceMappingError::Credentials(ref err) => err.description(),
            DeleteEventSourceMappingError::HttpDispatch(ref dispatch_error) => {
                dispatch_error.description()
            }
            DeleteEventSourceMappingError::Unknown(ref cause) => cause,
        }
    }
}
/// Errors returned by DeleteFunction
#[derive(Debug, PartialEq)]
pub enum DeleteFunctionError {
    ///<p>One of the parameters in the request is invalid. For example, if you provided an IAM role for AWS Lambda to assume in the <code>CreateFunction</code> or the <code>UpdateFunctionConfiguration</code> API, that AWS Lambda is unable to assume you will get this exception. You will also get this exception if you have selected a deprecated runtime, such as Node v0.10.42. </p>
    InvalidParameterValue(String),
    ///<p>The resource already exists.</p>
    ResourceConflict(String),
    ///<p>The resource (for example, a Lambda function or access policy statement) specified in the request does not exist.</p>
    ResourceNotFound(String),
    ///<p>The AWS Lambda service encountered an internal error.</p>
    Service(String),
    ///<p/>
    TooManyRequests(String),
    /// An error occurred dispatching the HTTP request
    HttpDispatch(HttpDispatchError),
    /// An error was encountered with AWS credentials.
    Credentials(CredentialsError),
    /// A validation error occurred.  Details from AWS are provided.
    Validation(String),
    /// An unknown error occurred.  The raw HTTP response is provided.
    Unknown(String),
}


impl DeleteFunctionError {
    pub fn from_body(body: &str) -> DeleteFunctionError {
        match from_str::<SerdeJsonValue>(body) {
            Ok(json) => {
                let raw_error_type = json.get("__type")
                    .and_then(|e| e.as_str())
                    .unwrap_or("Unknown");
                let error_message = json.get("message").and_then(|m| m.as_str()).unwrap_or(body);

                let pieces: Vec<&str> = raw_error_type.split("#").collect();
                let error_type = pieces.last().expect("Expected error type");

                match *error_type {
                    "InvalidParameterValueException" => {
                        DeleteFunctionError::InvalidParameterValue(String::from(error_message))
                    }
                    "ResourceConflictException" => {
                        DeleteFunctionError::ResourceConflict(String::from(error_message))
                    }
                    "ResourceNotFoundException" => {
                        DeleteFunctionError::ResourceNotFound(String::from(error_message))
                    }
                    "ServiceException" => DeleteFunctionError::Service(String::from(error_message)),
                    "TooManyRequestsException" => {
                        DeleteFunctionError::TooManyRequests(String::from(error_message))
                    }
                    "ValidationException" => {
                        DeleteFunctionError::Validation(error_message.to_string())
                    }
                    _ => DeleteFunctionError::Unknown(String::from(body)),
                }
            }
            Err(_) => DeleteFunctionError::Unknown(String::from(body)),
        }
    }
}

impl From<serde_json::error::Error> for DeleteFunctionError {
    fn from(err: serde_json::error::Error) -> DeleteFunctionError {
        DeleteFunctionError::Unknown(err.description().to_string())
    }
}
impl From<CredentialsError> for DeleteFunctionError {
    fn from(err: CredentialsError) -> DeleteFunctionError {
        DeleteFunctionError::Credentials(err)
    }
}
impl From<HttpDispatchError> for DeleteFunctionError {
    fn from(err: HttpDispatchError) -> DeleteFunctionError {
        DeleteFunctionError::HttpDispatch(err)
    }
}
impl From<io::Error> for DeleteFunctionError {
    fn from(err: io::Error) -> DeleteFunctionError {
        DeleteFunctionError::HttpDispatch(HttpDispatchError::from(err))
    }
}
impl fmt::Display for DeleteFunctionError {
    fn fmt(&self, f: &mut fmt::Formatter) -> fmt::Result {
        write!(f, "{}", self.description())
    }
}
impl Error for DeleteFunctionError {
    fn description(&self) -> &str {
        match *self {
            DeleteFunctionError::InvalidParameterValue(ref cause) => cause,
            DeleteFunctionError::ResourceConflict(ref cause) => cause,
            DeleteFunctionError::ResourceNotFound(ref cause) => cause,
            DeleteFunctionError::Service(ref cause) => cause,
            DeleteFunctionError::TooManyRequests(ref cause) => cause,
            DeleteFunctionError::Validation(ref cause) => cause,
            DeleteFunctionError::Credentials(ref err) => err.description(),
            DeleteFunctionError::HttpDispatch(ref dispatch_error) => dispatch_error.description(),
            DeleteFunctionError::Unknown(ref cause) => cause,
        }
    }
}
/// Errors returned by GetAccountSettings
#[derive(Debug, PartialEq)]
pub enum GetAccountSettingsError {
    ///<p>The AWS Lambda service encountered an internal error.</p>
    Service(String),
    ///<p/>
    TooManyRequests(String),
    /// An error occurred dispatching the HTTP request
    HttpDispatch(HttpDispatchError),
    /// An error was encountered with AWS credentials.
    Credentials(CredentialsError),
    /// A validation error occurred.  Details from AWS are provided.
    Validation(String),
    /// An unknown error occurred.  The raw HTTP response is provided.
    Unknown(String),
}


impl GetAccountSettingsError {
    pub fn from_body(body: &str) -> GetAccountSettingsError {
        match from_str::<SerdeJsonValue>(body) {
            Ok(json) => {
                let raw_error_type = json.get("__type")
                    .and_then(|e| e.as_str())
                    .unwrap_or("Unknown");
                let error_message = json.get("message").and_then(|m| m.as_str()).unwrap_or(body);

                let pieces: Vec<&str> = raw_error_type.split("#").collect();
                let error_type = pieces.last().expect("Expected error type");

                match *error_type {
                    "ServiceException" => {
                        GetAccountSettingsError::Service(String::from(error_message))
                    }
                    "TooManyRequestsException" => {
                        GetAccountSettingsError::TooManyRequests(String::from(error_message))
                    }
                    "ValidationException" => {
                        GetAccountSettingsError::Validation(error_message.to_string())
                    }
                    _ => GetAccountSettingsError::Unknown(String::from(body)),
                }
            }
            Err(_) => GetAccountSettingsError::Unknown(String::from(body)),
        }
    }
}

impl From<serde_json::error::Error> for GetAccountSettingsError {
    fn from(err: serde_json::error::Error) -> GetAccountSettingsError {
        GetAccountSettingsError::Unknown(err.description().to_string())
    }
}
impl From<CredentialsError> for GetAccountSettingsError {
    fn from(err: CredentialsError) -> GetAccountSettingsError {
        GetAccountSettingsError::Credentials(err)
    }
}
impl From<HttpDispatchError> for GetAccountSettingsError {
    fn from(err: HttpDispatchError) -> GetAccountSettingsError {
        GetAccountSettingsError::HttpDispatch(err)
    }
}
impl From<io::Error> for GetAccountSettingsError {
    fn from(err: io::Error) -> GetAccountSettingsError {
        GetAccountSettingsError::HttpDispatch(HttpDispatchError::from(err))
    }
}
impl fmt::Display for GetAccountSettingsError {
    fn fmt(&self, f: &mut fmt::Formatter) -> fmt::Result {
        write!(f, "{}", self.description())
    }
}
impl Error for GetAccountSettingsError {
    fn description(&self) -> &str {
        match *self {
            GetAccountSettingsError::Service(ref cause) => cause,
            GetAccountSettingsError::TooManyRequests(ref cause) => cause,
            GetAccountSettingsError::Validation(ref cause) => cause,
            GetAccountSettingsError::Credentials(ref err) => err.description(),
            GetAccountSettingsError::HttpDispatch(ref dispatch_error) => {
                dispatch_error.description()
            }
            GetAccountSettingsError::Unknown(ref cause) => cause,
        }
    }
}
/// Errors returned by GetAlias
#[derive(Debug, PartialEq)]
pub enum GetAliasError {
    ///<p>One of the parameters in the request is invalid. For example, if you provided an IAM role for AWS Lambda to assume in the <code>CreateFunction</code> or the <code>UpdateFunctionConfiguration</code> API, that AWS Lambda is unable to assume you will get this exception. You will also get this exception if you have selected a deprecated runtime, such as Node v0.10.42. </p>
    InvalidParameterValue(String),
    ///<p>The resource (for example, a Lambda function or access policy statement) specified in the request does not exist.</p>
    ResourceNotFound(String),
    ///<p>The AWS Lambda service encountered an internal error.</p>
    Service(String),
    ///<p/>
    TooManyRequests(String),
    /// An error occurred dispatching the HTTP request
    HttpDispatch(HttpDispatchError),
    /// An error was encountered with AWS credentials.
    Credentials(CredentialsError),
    /// A validation error occurred.  Details from AWS are provided.
    Validation(String),
    /// An unknown error occurred.  The raw HTTP response is provided.
    Unknown(String),
}


impl GetAliasError {
    pub fn from_body(body: &str) -> GetAliasError {
        match from_str::<SerdeJsonValue>(body) {
            Ok(json) => {
                let raw_error_type = json.get("__type")
                    .and_then(|e| e.as_str())
                    .unwrap_or("Unknown");
                let error_message = json.get("message").and_then(|m| m.as_str()).unwrap_or(body);

                let pieces: Vec<&str> = raw_error_type.split("#").collect();
                let error_type = pieces.last().expect("Expected error type");

                match *error_type {
                    "InvalidParameterValueException" => {
                        GetAliasError::InvalidParameterValue(String::from(error_message))
                    }
                    "ResourceNotFoundException" => {
                        GetAliasError::ResourceNotFound(String::from(error_message))
                    }
                    "ServiceException" => GetAliasError::Service(String::from(error_message)),
                    "TooManyRequestsException" => {
                        GetAliasError::TooManyRequests(String::from(error_message))
                    }
                    "ValidationException" => GetAliasError::Validation(error_message.to_string()),
                    _ => GetAliasError::Unknown(String::from(body)),
                }
            }
            Err(_) => GetAliasError::Unknown(String::from(body)),
        }
    }
}

impl From<serde_json::error::Error> for GetAliasError {
    fn from(err: serde_json::error::Error) -> GetAliasError {
        GetAliasError::Unknown(err.description().to_string())
    }
}
impl From<CredentialsError> for GetAliasError {
    fn from(err: CredentialsError) -> GetAliasError {
        GetAliasError::Credentials(err)
    }
}
impl From<HttpDispatchError> for GetAliasError {
    fn from(err: HttpDispatchError) -> GetAliasError {
        GetAliasError::HttpDispatch(err)
    }
}
impl From<io::Error> for GetAliasError {
    fn from(err: io::Error) -> GetAliasError {
        GetAliasError::HttpDispatch(HttpDispatchError::from(err))
    }
}
impl fmt::Display for GetAliasError {
    fn fmt(&self, f: &mut fmt::Formatter) -> fmt::Result {
        write!(f, "{}", self.description())
    }
}
impl Error for GetAliasError {
    fn description(&self) -> &str {
        match *self {
            GetAliasError::InvalidParameterValue(ref cause) => cause,
            GetAliasError::ResourceNotFound(ref cause) => cause,
            GetAliasError::Service(ref cause) => cause,
            GetAliasError::TooManyRequests(ref cause) => cause,
            GetAliasError::Validation(ref cause) => cause,
            GetAliasError::Credentials(ref err) => err.description(),
            GetAliasError::HttpDispatch(ref dispatch_error) => dispatch_error.description(),
            GetAliasError::Unknown(ref cause) => cause,
        }
    }
}
/// Errors returned by GetEventSourceMapping
#[derive(Debug, PartialEq)]
pub enum GetEventSourceMappingError {
    ///<p>One of the parameters in the request is invalid. For example, if you provided an IAM role for AWS Lambda to assume in the <code>CreateFunction</code> or the <code>UpdateFunctionConfiguration</code> API, that AWS Lambda is unable to assume you will get this exception. You will also get this exception if you have selected a deprecated runtime, such as Node v0.10.42. </p>
    InvalidParameterValue(String),
    ///<p>The resource (for example, a Lambda function or access policy statement) specified in the request does not exist.</p>
    ResourceNotFound(String),
    ///<p>The AWS Lambda service encountered an internal error.</p>
    Service(String),
    ///<p/>
    TooManyRequests(String),
    /// An error occurred dispatching the HTTP request
    HttpDispatch(HttpDispatchError),
    /// An error was encountered with AWS credentials.
    Credentials(CredentialsError),
    /// A validation error occurred.  Details from AWS are provided.
    Validation(String),
    /// An unknown error occurred.  The raw HTTP response is provided.
    Unknown(String),
}


impl GetEventSourceMappingError {
    pub fn from_body(body: &str) -> GetEventSourceMappingError {
        match from_str::<SerdeJsonValue>(body) {
            Ok(json) => {
                let raw_error_type = json.get("__type")
                    .and_then(|e| e.as_str())
                    .unwrap_or("Unknown");
                let error_message = json.get("message").and_then(|m| m.as_str()).unwrap_or(body);

                let pieces: Vec<&str> = raw_error_type.split("#").collect();
                let error_type = pieces.last().expect("Expected error type");

                match *error_type {
                    "InvalidParameterValueException" => GetEventSourceMappingError::InvalidParameterValue(String::from(error_message)),
                    "ResourceNotFoundException" => {
                        GetEventSourceMappingError::ResourceNotFound(String::from(error_message))
                    }
                    "ServiceException" => {
                        GetEventSourceMappingError::Service(String::from(error_message))
                    }
                    "TooManyRequestsException" => {
                        GetEventSourceMappingError::TooManyRequests(String::from(error_message))
                    }
                    "ValidationException" => {
                        GetEventSourceMappingError::Validation(error_message.to_string())
                    }
                    _ => GetEventSourceMappingError::Unknown(String::from(body)),
                }
            }
            Err(_) => GetEventSourceMappingError::Unknown(String::from(body)),
        }
    }
}

impl From<serde_json::error::Error> for GetEventSourceMappingError {
    fn from(err: serde_json::error::Error) -> GetEventSourceMappingError {
        GetEventSourceMappingError::Unknown(err.description().to_string())
    }
}
impl From<CredentialsError> for GetEventSourceMappingError {
    fn from(err: CredentialsError) -> GetEventSourceMappingError {
        GetEventSourceMappingError::Credentials(err)
    }
}
impl From<HttpDispatchError> for GetEventSourceMappingError {
    fn from(err: HttpDispatchError) -> GetEventSourceMappingError {
        GetEventSourceMappingError::HttpDispatch(err)
    }
}
impl From<io::Error> for GetEventSourceMappingError {
    fn from(err: io::Error) -> GetEventSourceMappingError {
        GetEventSourceMappingError::HttpDispatch(HttpDispatchError::from(err))
    }
}
impl fmt::Display for GetEventSourceMappingError {
    fn fmt(&self, f: &mut fmt::Formatter) -> fmt::Result {
        write!(f, "{}", self.description())
    }
}
impl Error for GetEventSourceMappingError {
    fn description(&self) -> &str {
        match *self {
            GetEventSourceMappingError::InvalidParameterValue(ref cause) => cause,
            GetEventSourceMappingError::ResourceNotFound(ref cause) => cause,
            GetEventSourceMappingError::Service(ref cause) => cause,
            GetEventSourceMappingError::TooManyRequests(ref cause) => cause,
            GetEventSourceMappingError::Validation(ref cause) => cause,
            GetEventSourceMappingError::Credentials(ref err) => err.description(),
            GetEventSourceMappingError::HttpDispatch(ref dispatch_error) => {
                dispatch_error.description()
            }
            GetEventSourceMappingError::Unknown(ref cause) => cause,
        }
    }
}
/// Errors returned by GetFunction
#[derive(Debug, PartialEq)]
pub enum GetFunctionError {
    ///<p>One of the parameters in the request is invalid. For example, if you provided an IAM role for AWS Lambda to assume in the <code>CreateFunction</code> or the <code>UpdateFunctionConfiguration</code> API, that AWS Lambda is unable to assume you will get this exception. You will also get this exception if you have selected a deprecated runtime, such as Node v0.10.42. </p>
    InvalidParameterValue(String),
    ///<p>The resource (for example, a Lambda function or access policy statement) specified in the request does not exist.</p>
    ResourceNotFound(String),
    ///<p>The AWS Lambda service encountered an internal error.</p>
    Service(String),
    ///<p/>
    TooManyRequests(String),
    /// An error occurred dispatching the HTTP request
    HttpDispatch(HttpDispatchError),
    /// An error was encountered with AWS credentials.
    Credentials(CredentialsError),
    /// A validation error occurred.  Details from AWS are provided.
    Validation(String),
    /// An unknown error occurred.  The raw HTTP response is provided.
    Unknown(String),
}


impl GetFunctionError {
    pub fn from_body(body: &str) -> GetFunctionError {
        match from_str::<SerdeJsonValue>(body) {
            Ok(json) => {
                let raw_error_type = json.get("__type")
                    .and_then(|e| e.as_str())
                    .unwrap_or("Unknown");
                let error_message = json.get("message").and_then(|m| m.as_str()).unwrap_or(body);

                let pieces: Vec<&str> = raw_error_type.split("#").collect();
                let error_type = pieces.last().expect("Expected error type");

                match *error_type {
                    "InvalidParameterValueException" => {
                        GetFunctionError::InvalidParameterValue(String::from(error_message))
                    }
                    "ResourceNotFoundException" => {
                        GetFunctionError::ResourceNotFound(String::from(error_message))
                    }
                    "ServiceException" => GetFunctionError::Service(String::from(error_message)),
                    "TooManyRequestsException" => {
                        GetFunctionError::TooManyRequests(String::from(error_message))
                    }
                    "ValidationException" => {
                        GetFunctionError::Validation(error_message.to_string())
                    }
                    _ => GetFunctionError::Unknown(String::from(body)),
                }
            }
            Err(_) => GetFunctionError::Unknown(String::from(body)),
        }
    }
}

impl From<serde_json::error::Error> for GetFunctionError {
    fn from(err: serde_json::error::Error) -> GetFunctionError {
        GetFunctionError::Unknown(err.description().to_string())
    }
}
impl From<CredentialsError> for GetFunctionError {
    fn from(err: CredentialsError) -> GetFunctionError {
        GetFunctionError::Credentials(err)
    }
}
impl From<HttpDispatchError> for GetFunctionError {
    fn from(err: HttpDispatchError) -> GetFunctionError {
        GetFunctionError::HttpDispatch(err)
    }
}
impl From<io::Error> for GetFunctionError {
    fn from(err: io::Error) -> GetFunctionError {
        GetFunctionError::HttpDispatch(HttpDispatchError::from(err))
    }
}
impl fmt::Display for GetFunctionError {
    fn fmt(&self, f: &mut fmt::Formatter) -> fmt::Result {
        write!(f, "{}", self.description())
    }
}
impl Error for GetFunctionError {
    fn description(&self) -> &str {
        match *self {
            GetFunctionError::InvalidParameterValue(ref cause) => cause,
            GetFunctionError::ResourceNotFound(ref cause) => cause,
            GetFunctionError::Service(ref cause) => cause,
            GetFunctionError::TooManyRequests(ref cause) => cause,
            GetFunctionError::Validation(ref cause) => cause,
            GetFunctionError::Credentials(ref err) => err.description(),
            GetFunctionError::HttpDispatch(ref dispatch_error) => dispatch_error.description(),
            GetFunctionError::Unknown(ref cause) => cause,
        }
    }
}
/// Errors returned by GetFunctionConfiguration
#[derive(Debug, PartialEq)]
pub enum GetFunctionConfigurationError {
    ///<p>One of the parameters in the request is invalid. For example, if you provided an IAM role for AWS Lambda to assume in the <code>CreateFunction</code> or the <code>UpdateFunctionConfiguration</code> API, that AWS Lambda is unable to assume you will get this exception. You will also get this exception if you have selected a deprecated runtime, such as Node v0.10.42. </p>
    InvalidParameterValue(String),
    ///<p>The resource (for example, a Lambda function or access policy statement) specified in the request does not exist.</p>
    ResourceNotFound(String),
    ///<p>The AWS Lambda service encountered an internal error.</p>
    Service(String),
    ///<p/>
    TooManyRequests(String),
    /// An error occurred dispatching the HTTP request
    HttpDispatch(HttpDispatchError),
    /// An error was encountered with AWS credentials.
    Credentials(CredentialsError),
    /// A validation error occurred.  Details from AWS are provided.
    Validation(String),
    /// An unknown error occurred.  The raw HTTP response is provided.
    Unknown(String),
}


impl GetFunctionConfigurationError {
    pub fn from_body(body: &str) -> GetFunctionConfigurationError {
        match from_str::<SerdeJsonValue>(body) {
            Ok(json) => {
                let raw_error_type = json.get("__type")
                    .and_then(|e| e.as_str())
                    .unwrap_or("Unknown");
                let error_message = json.get("message").and_then(|m| m.as_str()).unwrap_or(body);

                let pieces: Vec<&str> = raw_error_type.split("#").collect();
                let error_type = pieces.last().expect("Expected error type");

                match *error_type {
                    "InvalidParameterValueException" => GetFunctionConfigurationError::InvalidParameterValue(String::from(error_message)),
                    "ResourceNotFoundException" => {
                        GetFunctionConfigurationError::ResourceNotFound(String::from(error_message))
                    }
                    "ServiceException" => {
                        GetFunctionConfigurationError::Service(String::from(error_message))
                    }
                    "TooManyRequestsException" => {
                        GetFunctionConfigurationError::TooManyRequests(String::from(error_message))
                    }
                    "ValidationException" => {
                        GetFunctionConfigurationError::Validation(error_message.to_string())
                    }
                    _ => GetFunctionConfigurationError::Unknown(String::from(body)),
                }
            }
            Err(_) => GetFunctionConfigurationError::Unknown(String::from(body)),
        }
    }
}

impl From<serde_json::error::Error> for GetFunctionConfigurationError {
    fn from(err: serde_json::error::Error) -> GetFunctionConfigurationError {
        GetFunctionConfigurationError::Unknown(err.description().to_string())
    }
}
impl From<CredentialsError> for GetFunctionConfigurationError {
    fn from(err: CredentialsError) -> GetFunctionConfigurationError {
        GetFunctionConfigurationError::Credentials(err)
    }
}
impl From<HttpDispatchError> for GetFunctionConfigurationError {
    fn from(err: HttpDispatchError) -> GetFunctionConfigurationError {
        GetFunctionConfigurationError::HttpDispatch(err)
    }
}
impl From<io::Error> for GetFunctionConfigurationError {
    fn from(err: io::Error) -> GetFunctionConfigurationError {
        GetFunctionConfigurationError::HttpDispatch(HttpDispatchError::from(err))
    }
}
impl fmt::Display for GetFunctionConfigurationError {
    fn fmt(&self, f: &mut fmt::Formatter) -> fmt::Result {
        write!(f, "{}", self.description())
    }
}
impl Error for GetFunctionConfigurationError {
    fn description(&self) -> &str {
        match *self {
            GetFunctionConfigurationError::InvalidParameterValue(ref cause) => cause,
            GetFunctionConfigurationError::ResourceNotFound(ref cause) => cause,
            GetFunctionConfigurationError::Service(ref cause) => cause,
            GetFunctionConfigurationError::TooManyRequests(ref cause) => cause,
            GetFunctionConfigurationError::Validation(ref cause) => cause,
            GetFunctionConfigurationError::Credentials(ref err) => err.description(),
            GetFunctionConfigurationError::HttpDispatch(ref dispatch_error) => {
                dispatch_error.description()
            }
            GetFunctionConfigurationError::Unknown(ref cause) => cause,
        }
    }
}
/// Errors returned by GetPolicy
#[derive(Debug, PartialEq)]
pub enum GetPolicyError {
    ///<p>One of the parameters in the request is invalid. For example, if you provided an IAM role for AWS Lambda to assume in the <code>CreateFunction</code> or the <code>UpdateFunctionConfiguration</code> API, that AWS Lambda is unable to assume you will get this exception. You will also get this exception if you have selected a deprecated runtime, such as Node v0.10.42. </p>
    InvalidParameterValue(String),
    ///<p>The resource (for example, a Lambda function or access policy statement) specified in the request does not exist.</p>
    ResourceNotFound(String),
    ///<p>The AWS Lambda service encountered an internal error.</p>
    Service(String),
    ///<p/>
    TooManyRequests(String),
    /// An error occurred dispatching the HTTP request
    HttpDispatch(HttpDispatchError),
    /// An error was encountered with AWS credentials.
    Credentials(CredentialsError),
    /// A validation error occurred.  Details from AWS are provided.
    Validation(String),
    /// An unknown error occurred.  The raw HTTP response is provided.
    Unknown(String),
}


impl GetPolicyError {
    pub fn from_body(body: &str) -> GetPolicyError {
        match from_str::<SerdeJsonValue>(body) {
            Ok(json) => {
                let raw_error_type = json.get("__type")
                    .and_then(|e| e.as_str())
                    .unwrap_or("Unknown");
                let error_message = json.get("message").and_then(|m| m.as_str()).unwrap_or(body);

                let pieces: Vec<&str> = raw_error_type.split("#").collect();
                let error_type = pieces.last().expect("Expected error type");

                match *error_type {
                    "InvalidParameterValueException" => {
                        GetPolicyError::InvalidParameterValue(String::from(error_message))
                    }
                    "ResourceNotFoundException" => {
                        GetPolicyError::ResourceNotFound(String::from(error_message))
                    }
                    "ServiceException" => GetPolicyError::Service(String::from(error_message)),
                    "TooManyRequestsException" => {
                        GetPolicyError::TooManyRequests(String::from(error_message))
                    }
                    "ValidationException" => GetPolicyError::Validation(error_message.to_string()),
                    _ => GetPolicyError::Unknown(String::from(body)),
                }
            }
            Err(_) => GetPolicyError::Unknown(String::from(body)),
        }
    }
}

impl From<serde_json::error::Error> for GetPolicyError {
    fn from(err: serde_json::error::Error) -> GetPolicyError {
        GetPolicyError::Unknown(err.description().to_string())
    }
}
impl From<CredentialsError> for GetPolicyError {
    fn from(err: CredentialsError) -> GetPolicyError {
        GetPolicyError::Credentials(err)
    }
}
impl From<HttpDispatchError> for GetPolicyError {
    fn from(err: HttpDispatchError) -> GetPolicyError {
        GetPolicyError::HttpDispatch(err)
    }
}
impl From<io::Error> for GetPolicyError {
    fn from(err: io::Error) -> GetPolicyError {
        GetPolicyError::HttpDispatch(HttpDispatchError::from(err))
    }
}
impl fmt::Display for GetPolicyError {
    fn fmt(&self, f: &mut fmt::Formatter) -> fmt::Result {
        write!(f, "{}", self.description())
    }
}
impl Error for GetPolicyError {
    fn description(&self) -> &str {
        match *self {
            GetPolicyError::InvalidParameterValue(ref cause) => cause,
            GetPolicyError::ResourceNotFound(ref cause) => cause,
            GetPolicyError::Service(ref cause) => cause,
            GetPolicyError::TooManyRequests(ref cause) => cause,
            GetPolicyError::Validation(ref cause) => cause,
            GetPolicyError::Credentials(ref err) => err.description(),
            GetPolicyError::HttpDispatch(ref dispatch_error) => dispatch_error.description(),
            GetPolicyError::Unknown(ref cause) => cause,
        }
    }
}
/// Errors returned by Invoke
#[derive(Debug, PartialEq)]
pub enum InvokeError {
    ///<p/>
    EC2AccessDenied(String),
    ///<p>AWS Lambda was throttled by Amazon EC2 during Lambda function initialization using the execution role provided for the Lambda function.</p>
    EC2Throttled(String),
    ///<p>AWS Lambda received an unexpected EC2 client exception while setting up for the Lambda function.</p>
    EC2Unexpected(String),
    ///<p>AWS Lambda was not able to create an Elastic Network Interface (ENI) in the VPC, specified as part of Lambda function configuration, because the limit for network interfaces has been reached.</p>
    ENILimitReached(String),
    ///<p>One of the parameters in the request is invalid. For example, if you provided an IAM role for AWS Lambda to assume in the <code>CreateFunction</code> or the <code>UpdateFunctionConfiguration</code> API, that AWS Lambda is unable to assume you will get this exception. You will also get this exception if you have selected a deprecated runtime, such as Node v0.10.42. </p>
    InvalidParameterValue(String),
    ///<p>The request body could not be parsed as JSON.</p>
    InvalidRequestContent(String),
    ///<p>The runtime or runtime version specified is not supported.</p>
    InvalidRuntime(String),
    ///<p>The Security Group ID provided in the Lambda function VPC configuration is invalid.</p>
    InvalidSecurityGroupID(String),
    ///<p>The Subnet ID provided in the Lambda function VPC configuration is invalid.</p>
    InvalidSubnetID(String),
    ///<p>AWS Lambda could not unzip the function zip file.</p>
    InvalidZipFile(String),
    ///<p>Lambda was unable to decrypt the environment variables because KMS access was denied. Check the Lambda function's KMS permissions.</p>
    KMSAccessDenied(String),
    ///<p>Lambda was unable to decrypt the environment variables because the KMS key used is disabled. Check the Lambda function's KMS key settings.</p>
    KMSDisabled(String),
    ///<p>Lambda was unable to decrypt the environment variables because the KMS key used is in an invalid state for Decrypt. Check the function's KMS key settings.</p>
    KMSInvalidState(String),
    ///<p>Lambda was unable to decrypt the environment variables because the KMS key was not found. Check the function's KMS key settings. </p>
    KMSNotFound(String),
    ///<p>The request payload exceeded the <code>Invoke</code> request body JSON input limit. For more information, see <a href="http://docs.aws.amazon.com/lambda/latest/dg/limits.html">Limits</a>. </p>
    RequestTooLarge(String),
    ///<p>The resource (for example, a Lambda function or access policy statement) specified in the request does not exist.</p>
    ResourceNotFound(String),
    ///<p>The AWS Lambda service encountered an internal error.</p>
    Service(String),
    ///<p>AWS Lambda was not able to set up VPC access for the Lambda function because one or more configured subnets has no available IP addresses.</p>
    SubnetIPAddressLimitReached(String),
    ///<p/>
    TooManyRequests(String),
    ///<p>The content type of the <code>Invoke</code> request body is not JSON.</p>
    UnsupportedMediaType(String),
    /// An error occurred dispatching the HTTP request
    HttpDispatch(HttpDispatchError),
    /// An error was encountered with AWS credentials.
    Credentials(CredentialsError),
    /// A validation error occurred.  Details from AWS are provided.
    Validation(String),
    /// An unknown error occurred.  The raw HTTP response is provided.
    Unknown(String),
}


impl InvokeError {
    pub fn from_body(body: &str) -> InvokeError {
        match from_str::<SerdeJsonValue>(body) {
            Ok(json) => {
                let raw_error_type = json.get("__type")
                    .and_then(|e| e.as_str())
                    .unwrap_or("Unknown");
                let error_message = json.get("message").and_then(|m| m.as_str()).unwrap_or(body);

                let pieces: Vec<&str> = raw_error_type.split("#").collect();
                let error_type = pieces.last().expect("Expected error type");

                match *error_type {
                    "EC2AccessDeniedException" => {
                        InvokeError::EC2AccessDenied(String::from(error_message))
                    }
                    "EC2ThrottledException" => {
                        InvokeError::EC2Throttled(String::from(error_message))
                    }
                    "EC2UnexpectedException" => {
                        InvokeError::EC2Unexpected(String::from(error_message))
                    }
                    "ENILimitReachedException" => {
                        InvokeError::ENILimitReached(String::from(error_message))
                    }
                    "InvalidParameterValueException" => {
                        InvokeError::InvalidParameterValue(String::from(error_message))
                    }
                    "InvalidRequestContentException" => {
                        InvokeError::InvalidRequestContent(String::from(error_message))
                    }
                    "InvalidRuntimeException" => {
                        InvokeError::InvalidRuntime(String::from(error_message))
                    }
                    "InvalidSecurityGroupIDException" => {
                        InvokeError::InvalidSecurityGroupID(String::from(error_message))
                    }
                    "InvalidSubnetIDException" => {
                        InvokeError::InvalidSubnetID(String::from(error_message))
                    }
                    "InvalidZipFileException" => {
                        InvokeError::InvalidZipFile(String::from(error_message))
                    }
                    "KMSAccessDeniedException" => {
                        InvokeError::KMSAccessDenied(String::from(error_message))
                    }
                    "KMSDisabledException" => InvokeError::KMSDisabled(String::from(error_message)),
                    "KMSInvalidStateException" => {
                        InvokeError::KMSInvalidState(String::from(error_message))
                    }
                    "KMSNotFoundException" => InvokeError::KMSNotFound(String::from(error_message)),
                    "RequestTooLargeException" => {
                        InvokeError::RequestTooLarge(String::from(error_message))
                    }
                    "ResourceNotFoundException" => {
                        InvokeError::ResourceNotFound(String::from(error_message))
                    }
                    "ServiceException" => InvokeError::Service(String::from(error_message)),
                    "SubnetIPAddressLimitReachedException" => {
                        InvokeError::SubnetIPAddressLimitReached(String::from(error_message))
                    }
                    "TooManyRequestsException" => {
                        InvokeError::TooManyRequests(String::from(error_message))
                    }
                    "UnsupportedMediaTypeException" => {
                        InvokeError::UnsupportedMediaType(String::from(error_message))
                    }
                    "ValidationException" => InvokeError::Validation(error_message.to_string()),
                    _ => InvokeError::Unknown(String::from(body)),
                }
            }
            Err(_) => InvokeError::Unknown(String::from(body)),
        }
    }
}

impl From<serde_json::error::Error> for InvokeError {
    fn from(err: serde_json::error::Error) -> InvokeError {
        InvokeError::Unknown(err.description().to_string())
    }
}
impl From<CredentialsError> for InvokeError {
    fn from(err: CredentialsError) -> InvokeError {
        InvokeError::Credentials(err)
    }
}
impl From<HttpDispatchError> for InvokeError {
    fn from(err: HttpDispatchError) -> InvokeError {
        InvokeError::HttpDispatch(err)
    }
}
impl From<io::Error> for InvokeError {
    fn from(err: io::Error) -> InvokeError {
        InvokeError::HttpDispatch(HttpDispatchError::from(err))
    }
}
impl fmt::Display for InvokeError {
    fn fmt(&self, f: &mut fmt::Formatter) -> fmt::Result {
        write!(f, "{}", self.description())
    }
}
impl Error for InvokeError {
    fn description(&self) -> &str {
        match *self {
            InvokeError::EC2AccessDenied(ref cause) => cause,
            InvokeError::EC2Throttled(ref cause) => cause,
            InvokeError::EC2Unexpected(ref cause) => cause,
            InvokeError::ENILimitReached(ref cause) => cause,
            InvokeError::InvalidParameterValue(ref cause) => cause,
            InvokeError::InvalidRequestContent(ref cause) => cause,
            InvokeError::InvalidRuntime(ref cause) => cause,
            InvokeError::InvalidSecurityGroupID(ref cause) => cause,
            InvokeError::InvalidSubnetID(ref cause) => cause,
            InvokeError::InvalidZipFile(ref cause) => cause,
            InvokeError::KMSAccessDenied(ref cause) => cause,
            InvokeError::KMSDisabled(ref cause) => cause,
            InvokeError::KMSInvalidState(ref cause) => cause,
            InvokeError::KMSNotFound(ref cause) => cause,
            InvokeError::RequestTooLarge(ref cause) => cause,
            InvokeError::ResourceNotFound(ref cause) => cause,
            InvokeError::Service(ref cause) => cause,
            InvokeError::SubnetIPAddressLimitReached(ref cause) => cause,
            InvokeError::TooManyRequests(ref cause) => cause,
            InvokeError::UnsupportedMediaType(ref cause) => cause,
            InvokeError::Validation(ref cause) => cause,
            InvokeError::Credentials(ref err) => err.description(),
            InvokeError::HttpDispatch(ref dispatch_error) => dispatch_error.description(),
            InvokeError::Unknown(ref cause) => cause,
        }
    }
}
/// Errors returned by InvokeAsync
#[derive(Debug, PartialEq)]
pub enum InvokeAsyncError {
    ///<p>The request body could not be parsed as JSON.</p>
    InvalidRequestContent(String),
    ///<p>The runtime or runtime version specified is not supported.</p>
    InvalidRuntime(String),
    ///<p>The resource (for example, a Lambda function or access policy statement) specified in the request does not exist.</p>
    ResourceNotFound(String),
    ///<p>The AWS Lambda service encountered an internal error.</p>
    Service(String),
    /// An error occurred dispatching the HTTP request
    HttpDispatch(HttpDispatchError),
    /// An error was encountered with AWS credentials.
    Credentials(CredentialsError),
    /// A validation error occurred.  Details from AWS are provided.
    Validation(String),
    /// An unknown error occurred.  The raw HTTP response is provided.
    Unknown(String),
}


impl InvokeAsyncError {
    pub fn from_body(body: &str) -> InvokeAsyncError {
        match from_str::<SerdeJsonValue>(body) {
            Ok(json) => {
                let raw_error_type = json.get("__type")
                    .and_then(|e| e.as_str())
                    .unwrap_or("Unknown");
                let error_message = json.get("message").and_then(|m| m.as_str()).unwrap_or(body);

                let pieces: Vec<&str> = raw_error_type.split("#").collect();
                let error_type = pieces.last().expect("Expected error type");

                match *error_type {
                    "InvalidRequestContentException" => {
                        InvokeAsyncError::InvalidRequestContent(String::from(error_message))
                    }
                    "InvalidRuntimeException" => {
                        InvokeAsyncError::InvalidRuntime(String::from(error_message))
                    }
                    "ResourceNotFoundException" => {
                        InvokeAsyncError::ResourceNotFound(String::from(error_message))
                    }
                    "ServiceException" => InvokeAsyncError::Service(String::from(error_message)),
                    "ValidationException" => {
                        InvokeAsyncError::Validation(error_message.to_string())
                    }
                    _ => InvokeAsyncError::Unknown(String::from(body)),
                }
            }
            Err(_) => InvokeAsyncError::Unknown(String::from(body)),
        }
    }
}

impl From<serde_json::error::Error> for InvokeAsyncError {
    fn from(err: serde_json::error::Error) -> InvokeAsyncError {
        InvokeAsyncError::Unknown(err.description().to_string())
    }
}
impl From<CredentialsError> for InvokeAsyncError {
    fn from(err: CredentialsError) -> InvokeAsyncError {
        InvokeAsyncError::Credentials(err)
    }
}
impl From<HttpDispatchError> for InvokeAsyncError {
    fn from(err: HttpDispatchError) -> InvokeAsyncError {
        InvokeAsyncError::HttpDispatch(err)
    }
}
impl From<io::Error> for InvokeAsyncError {
    fn from(err: io::Error) -> InvokeAsyncError {
        InvokeAsyncError::HttpDispatch(HttpDispatchError::from(err))
    }
}
impl fmt::Display for InvokeAsyncError {
    fn fmt(&self, f: &mut fmt::Formatter) -> fmt::Result {
        write!(f, "{}", self.description())
    }
}
impl Error for InvokeAsyncError {
    fn description(&self) -> &str {
        match *self {
            InvokeAsyncError::InvalidRequestContent(ref cause) => cause,
            InvokeAsyncError::InvalidRuntime(ref cause) => cause,
            InvokeAsyncError::ResourceNotFound(ref cause) => cause,
            InvokeAsyncError::Service(ref cause) => cause,
            InvokeAsyncError::Validation(ref cause) => cause,
            InvokeAsyncError::Credentials(ref err) => err.description(),
            InvokeAsyncError::HttpDispatch(ref dispatch_error) => dispatch_error.description(),
            InvokeAsyncError::Unknown(ref cause) => cause,
        }
    }
}
/// Errors returned by ListAliases
#[derive(Debug, PartialEq)]
pub enum ListAliasesError {
    ///<p>One of the parameters in the request is invalid. For example, if you provided an IAM role for AWS Lambda to assume in the <code>CreateFunction</code> or the <code>UpdateFunctionConfiguration</code> API, that AWS Lambda is unable to assume you will get this exception. You will also get this exception if you have selected a deprecated runtime, such as Node v0.10.42. </p>
    InvalidParameterValue(String),
    ///<p>The resource (for example, a Lambda function or access policy statement) specified in the request does not exist.</p>
    ResourceNotFound(String),
    ///<p>The AWS Lambda service encountered an internal error.</p>
    Service(String),
    ///<p/>
    TooManyRequests(String),
    /// An error occurred dispatching the HTTP request
    HttpDispatch(HttpDispatchError),
    /// An error was encountered with AWS credentials.
    Credentials(CredentialsError),
    /// A validation error occurred.  Details from AWS are provided.
    Validation(String),
    /// An unknown error occurred.  The raw HTTP response is provided.
    Unknown(String),
}


impl ListAliasesError {
    pub fn from_body(body: &str) -> ListAliasesError {
        match from_str::<SerdeJsonValue>(body) {
            Ok(json) => {
                let raw_error_type = json.get("__type")
                    .and_then(|e| e.as_str())
                    .unwrap_or("Unknown");
                let error_message = json.get("message").and_then(|m| m.as_str()).unwrap_or(body);

                let pieces: Vec<&str> = raw_error_type.split("#").collect();
                let error_type = pieces.last().expect("Expected error type");

                match *error_type {
                    "InvalidParameterValueException" => {
                        ListAliasesError::InvalidParameterValue(String::from(error_message))
                    }
                    "ResourceNotFoundException" => {
                        ListAliasesError::ResourceNotFound(String::from(error_message))
                    }
                    "ServiceException" => ListAliasesError::Service(String::from(error_message)),
                    "TooManyRequestsException" => {
                        ListAliasesError::TooManyRequests(String::from(error_message))
                    }
                    "ValidationException" => {
                        ListAliasesError::Validation(error_message.to_string())
                    }
                    _ => ListAliasesError::Unknown(String::from(body)),
                }
            }
            Err(_) => ListAliasesError::Unknown(String::from(body)),
        }
    }
}

impl From<serde_json::error::Error> for ListAliasesError {
    fn from(err: serde_json::error::Error) -> ListAliasesError {
        ListAliasesError::Unknown(err.description().to_string())
    }
}
impl From<CredentialsError> for ListAliasesError {
    fn from(err: CredentialsError) -> ListAliasesError {
        ListAliasesError::Credentials(err)
    }
}
impl From<HttpDispatchError> for ListAliasesError {
    fn from(err: HttpDispatchError) -> ListAliasesError {
        ListAliasesError::HttpDispatch(err)
    }
}
impl From<io::Error> for ListAliasesError {
    fn from(err: io::Error) -> ListAliasesError {
        ListAliasesError::HttpDispatch(HttpDispatchError::from(err))
    }
}
impl fmt::Display for ListAliasesError {
    fn fmt(&self, f: &mut fmt::Formatter) -> fmt::Result {
        write!(f, "{}", self.description())
    }
}
impl Error for ListAliasesError {
    fn description(&self) -> &str {
        match *self {
            ListAliasesError::InvalidParameterValue(ref cause) => cause,
            ListAliasesError::ResourceNotFound(ref cause) => cause,
            ListAliasesError::Service(ref cause) => cause,
            ListAliasesError::TooManyRequests(ref cause) => cause,
            ListAliasesError::Validation(ref cause) => cause,
            ListAliasesError::Credentials(ref err) => err.description(),
            ListAliasesError::HttpDispatch(ref dispatch_error) => dispatch_error.description(),
            ListAliasesError::Unknown(ref cause) => cause,
        }
    }
}
/// Errors returned by ListEventSourceMappings
#[derive(Debug, PartialEq)]
pub enum ListEventSourceMappingsError {
    ///<p>One of the parameters in the request is invalid. For example, if you provided an IAM role for AWS Lambda to assume in the <code>CreateFunction</code> or the <code>UpdateFunctionConfiguration</code> API, that AWS Lambda is unable to assume you will get this exception. You will also get this exception if you have selected a deprecated runtime, such as Node v0.10.42. </p>
    InvalidParameterValue(String),
    ///<p>The resource (for example, a Lambda function or access policy statement) specified in the request does not exist.</p>
    ResourceNotFound(String),
    ///<p>The AWS Lambda service encountered an internal error.</p>
    Service(String),
    ///<p/>
    TooManyRequests(String),
    /// An error occurred dispatching the HTTP request
    HttpDispatch(HttpDispatchError),
    /// An error was encountered with AWS credentials.
    Credentials(CredentialsError),
    /// A validation error occurred.  Details from AWS are provided.
    Validation(String),
    /// An unknown error occurred.  The raw HTTP response is provided.
    Unknown(String),
}


impl ListEventSourceMappingsError {
    pub fn from_body(body: &str) -> ListEventSourceMappingsError {
        match from_str::<SerdeJsonValue>(body) {
            Ok(json) => {
                let raw_error_type = json.get("__type")
                    .and_then(|e| e.as_str())
                    .unwrap_or("Unknown");
                let error_message = json.get("message").and_then(|m| m.as_str()).unwrap_or(body);

                let pieces: Vec<&str> = raw_error_type.split("#").collect();
                let error_type = pieces.last().expect("Expected error type");

                match *error_type {
                    "InvalidParameterValueException" => ListEventSourceMappingsError::InvalidParameterValue(String::from(error_message)),
                    "ResourceNotFoundException" => {
                        ListEventSourceMappingsError::ResourceNotFound(String::from(error_message))
                    }
                    "ServiceException" => {
                        ListEventSourceMappingsError::Service(String::from(error_message))
                    }
                    "TooManyRequestsException" => {
                        ListEventSourceMappingsError::TooManyRequests(String::from(error_message))
                    }
                    "ValidationException" => {
                        ListEventSourceMappingsError::Validation(error_message.to_string())
                    }
                    _ => ListEventSourceMappingsError::Unknown(String::from(body)),
                }
            }
            Err(_) => ListEventSourceMappingsError::Unknown(String::from(body)),
        }
    }
}

impl From<serde_json::error::Error> for ListEventSourceMappingsError {
    fn from(err: serde_json::error::Error) -> ListEventSourceMappingsError {
        ListEventSourceMappingsError::Unknown(err.description().to_string())
    }
}
impl From<CredentialsError> for ListEventSourceMappingsError {
    fn from(err: CredentialsError) -> ListEventSourceMappingsError {
        ListEventSourceMappingsError::Credentials(err)
    }
}
impl From<HttpDispatchError> for ListEventSourceMappingsError {
    fn from(err: HttpDispatchError) -> ListEventSourceMappingsError {
        ListEventSourceMappingsError::HttpDispatch(err)
    }
}
impl From<io::Error> for ListEventSourceMappingsError {
    fn from(err: io::Error) -> ListEventSourceMappingsError {
        ListEventSourceMappingsError::HttpDispatch(HttpDispatchError::from(err))
    }
}
impl fmt::Display for ListEventSourceMappingsError {
    fn fmt(&self, f: &mut fmt::Formatter) -> fmt::Result {
        write!(f, "{}", self.description())
    }
}
impl Error for ListEventSourceMappingsError {
    fn description(&self) -> &str {
        match *self {
            ListEventSourceMappingsError::InvalidParameterValue(ref cause) => cause,
            ListEventSourceMappingsError::ResourceNotFound(ref cause) => cause,
            ListEventSourceMappingsError::Service(ref cause) => cause,
            ListEventSourceMappingsError::TooManyRequests(ref cause) => cause,
            ListEventSourceMappingsError::Validation(ref cause) => cause,
            ListEventSourceMappingsError::Credentials(ref err) => err.description(),
            ListEventSourceMappingsError::HttpDispatch(ref dispatch_error) => {
                dispatch_error.description()
            }
            ListEventSourceMappingsError::Unknown(ref cause) => cause,
        }
    }
}
/// Errors returned by ListFunctions
#[derive(Debug, PartialEq)]
pub enum ListFunctionsError {
    ///<p>One of the parameters in the request is invalid. For example, if you provided an IAM role for AWS Lambda to assume in the <code>CreateFunction</code> or the <code>UpdateFunctionConfiguration</code> API, that AWS Lambda is unable to assume you will get this exception. You will also get this exception if you have selected a deprecated runtime, such as Node v0.10.42. </p>
    InvalidParameterValue(String),
    ///<p>The AWS Lambda service encountered an internal error.</p>
    Service(String),
    ///<p/>
    TooManyRequests(String),
    /// An error occurred dispatching the HTTP request
    HttpDispatch(HttpDispatchError),
    /// An error was encountered with AWS credentials.
    Credentials(CredentialsError),
    /// A validation error occurred.  Details from AWS are provided.
    Validation(String),
    /// An unknown error occurred.  The raw HTTP response is provided.
    Unknown(String),
}


impl ListFunctionsError {
    pub fn from_body(body: &str) -> ListFunctionsError {
        match from_str::<SerdeJsonValue>(body) {
            Ok(json) => {
                let raw_error_type = json.get("__type")
                    .and_then(|e| e.as_str())
                    .unwrap_or("Unknown");
                let error_message = json.get("message").and_then(|m| m.as_str()).unwrap_or(body);

                let pieces: Vec<&str> = raw_error_type.split("#").collect();
                let error_type = pieces.last().expect("Expected error type");

                match *error_type {
                    "InvalidParameterValueException" => {
                        ListFunctionsError::InvalidParameterValue(String::from(error_message))
                    }
                    "ServiceException" => ListFunctionsError::Service(String::from(error_message)),
                    "TooManyRequestsException" => {
                        ListFunctionsError::TooManyRequests(String::from(error_message))
                    }
                    "ValidationException" => {
                        ListFunctionsError::Validation(error_message.to_string())
                    }
                    _ => ListFunctionsError::Unknown(String::from(body)),
                }
            }
            Err(_) => ListFunctionsError::Unknown(String::from(body)),
        }
    }
}

impl From<serde_json::error::Error> for ListFunctionsError {
    fn from(err: serde_json::error::Error) -> ListFunctionsError {
        ListFunctionsError::Unknown(err.description().to_string())
    }
}
impl From<CredentialsError> for ListFunctionsError {
    fn from(err: CredentialsError) -> ListFunctionsError {
        ListFunctionsError::Credentials(err)
    }
}
impl From<HttpDispatchError> for ListFunctionsError {
    fn from(err: HttpDispatchError) -> ListFunctionsError {
        ListFunctionsError::HttpDispatch(err)
    }
}
impl From<io::Error> for ListFunctionsError {
    fn from(err: io::Error) -> ListFunctionsError {
        ListFunctionsError::HttpDispatch(HttpDispatchError::from(err))
    }
}
impl fmt::Display for ListFunctionsError {
    fn fmt(&self, f: &mut fmt::Formatter) -> fmt::Result {
        write!(f, "{}", self.description())
    }
}
impl Error for ListFunctionsError {
    fn description(&self) -> &str {
        match *self {
            ListFunctionsError::InvalidParameterValue(ref cause) => cause,
            ListFunctionsError::Service(ref cause) => cause,
            ListFunctionsError::TooManyRequests(ref cause) => cause,
            ListFunctionsError::Validation(ref cause) => cause,
            ListFunctionsError::Credentials(ref err) => err.description(),
            ListFunctionsError::HttpDispatch(ref dispatch_error) => dispatch_error.description(),
            ListFunctionsError::Unknown(ref cause) => cause,
        }
    }
}
/// Errors returned by ListTags
#[derive(Debug, PartialEq)]
pub enum ListTagsError {
    ///<p>One of the parameters in the request is invalid. For example, if you provided an IAM role for AWS Lambda to assume in the <code>CreateFunction</code> or the <code>UpdateFunctionConfiguration</code> API, that AWS Lambda is unable to assume you will get this exception. You will also get this exception if you have selected a deprecated runtime, such as Node v0.10.42. </p>
    InvalidParameterValue(String),
    ///<p>The resource (for example, a Lambda function or access policy statement) specified in the request does not exist.</p>
    ResourceNotFound(String),
    ///<p>The AWS Lambda service encountered an internal error.</p>
    Service(String),
    ///<p/>
    TooManyRequests(String),
    /// An error occurred dispatching the HTTP request
    HttpDispatch(HttpDispatchError),
    /// An error was encountered with AWS credentials.
    Credentials(CredentialsError),
    /// A validation error occurred.  Details from AWS are provided.
    Validation(String),
    /// An unknown error occurred.  The raw HTTP response is provided.
    Unknown(String),
}


impl ListTagsError {
    pub fn from_body(body: &str) -> ListTagsError {
        match from_str::<SerdeJsonValue>(body) {
            Ok(json) => {
                let raw_error_type = json.get("__type")
                    .and_then(|e| e.as_str())
                    .unwrap_or("Unknown");
                let error_message = json.get("message").and_then(|m| m.as_str()).unwrap_or(body);

                let pieces: Vec<&str> = raw_error_type.split("#").collect();
                let error_type = pieces.last().expect("Expected error type");

                match *error_type {
                    "InvalidParameterValueException" => {
                        ListTagsError::InvalidParameterValue(String::from(error_message))
                    }
                    "ResourceNotFoundException" => {
                        ListTagsError::ResourceNotFound(String::from(error_message))
                    }
                    "ServiceException" => ListTagsError::Service(String::from(error_message)),
                    "TooManyRequestsException" => {
                        ListTagsError::TooManyRequests(String::from(error_message))
                    }
                    "ValidationException" => ListTagsError::Validation(error_message.to_string()),
                    _ => ListTagsError::Unknown(String::from(body)),
                }
            }
            Err(_) => ListTagsError::Unknown(String::from(body)),
        }
    }
}

impl From<serde_json::error::Error> for ListTagsError {
    fn from(err: serde_json::error::Error) -> ListTagsError {
        ListTagsError::Unknown(err.description().to_string())
    }
}
impl From<CredentialsError> for ListTagsError {
    fn from(err: CredentialsError) -> ListTagsError {
        ListTagsError::Credentials(err)
    }
}
impl From<HttpDispatchError> for ListTagsError {
    fn from(err: HttpDispatchError) -> ListTagsError {
        ListTagsError::HttpDispatch(err)
    }
}
impl From<io::Error> for ListTagsError {
    fn from(err: io::Error) -> ListTagsError {
        ListTagsError::HttpDispatch(HttpDispatchError::from(err))
    }
}
impl fmt::Display for ListTagsError {
    fn fmt(&self, f: &mut fmt::Formatter) -> fmt::Result {
        write!(f, "{}", self.description())
    }
}
impl Error for ListTagsError {
    fn description(&self) -> &str {
        match *self {
            ListTagsError::InvalidParameterValue(ref cause) => cause,
            ListTagsError::ResourceNotFound(ref cause) => cause,
            ListTagsError::Service(ref cause) => cause,
            ListTagsError::TooManyRequests(ref cause) => cause,
            ListTagsError::Validation(ref cause) => cause,
            ListTagsError::Credentials(ref err) => err.description(),
            ListTagsError::HttpDispatch(ref dispatch_error) => dispatch_error.description(),
            ListTagsError::Unknown(ref cause) => cause,
        }
    }
}
/// Errors returned by ListVersionsByFunction
#[derive(Debug, PartialEq)]
pub enum ListVersionsByFunctionError {
    ///<p>One of the parameters in the request is invalid. For example, if you provided an IAM role for AWS Lambda to assume in the <code>CreateFunction</code> or the <code>UpdateFunctionConfiguration</code> API, that AWS Lambda is unable to assume you will get this exception. You will also get this exception if you have selected a deprecated runtime, such as Node v0.10.42. </p>
    InvalidParameterValue(String),
    ///<p>The resource (for example, a Lambda function or access policy statement) specified in the request does not exist.</p>
    ResourceNotFound(String),
    ///<p>The AWS Lambda service encountered an internal error.</p>
    Service(String),
    ///<p/>
    TooManyRequests(String),
    /// An error occurred dispatching the HTTP request
    HttpDispatch(HttpDispatchError),
    /// An error was encountered with AWS credentials.
    Credentials(CredentialsError),
    /// A validation error occurred.  Details from AWS are provided.
    Validation(String),
    /// An unknown error occurred.  The raw HTTP response is provided.
    Unknown(String),
}


impl ListVersionsByFunctionError {
    pub fn from_body(body: &str) -> ListVersionsByFunctionError {
        match from_str::<SerdeJsonValue>(body) {
            Ok(json) => {
                let raw_error_type = json.get("__type")
                    .and_then(|e| e.as_str())
                    .unwrap_or("Unknown");
                let error_message = json.get("message").and_then(|m| m.as_str()).unwrap_or(body);

                let pieces: Vec<&str> = raw_error_type.split("#").collect();
                let error_type = pieces.last().expect("Expected error type");

                match *error_type {
                    "InvalidParameterValueException" => ListVersionsByFunctionError::InvalidParameterValue(String::from(error_message)),
                    "ResourceNotFoundException" => {
                        ListVersionsByFunctionError::ResourceNotFound(String::from(error_message))
                    }
                    "ServiceException" => {
                        ListVersionsByFunctionError::Service(String::from(error_message))
                    }
                    "TooManyRequestsException" => {
                        ListVersionsByFunctionError::TooManyRequests(String::from(error_message))
                    }
                    "ValidationException" => {
                        ListVersionsByFunctionError::Validation(error_message.to_string())
                    }
                    _ => ListVersionsByFunctionError::Unknown(String::from(body)),
                }
            }
            Err(_) => ListVersionsByFunctionError::Unknown(String::from(body)),
        }
    }
}

impl From<serde_json::error::Error> for ListVersionsByFunctionError {
    fn from(err: serde_json::error::Error) -> ListVersionsByFunctionError {
        ListVersionsByFunctionError::Unknown(err.description().to_string())
    }
}
impl From<CredentialsError> for ListVersionsByFunctionError {
    fn from(err: CredentialsError) -> ListVersionsByFunctionError {
        ListVersionsByFunctionError::Credentials(err)
    }
}
impl From<HttpDispatchError> for ListVersionsByFunctionError {
    fn from(err: HttpDispatchError) -> ListVersionsByFunctionError {
        ListVersionsByFunctionError::HttpDispatch(err)
    }
}
impl From<io::Error> for ListVersionsByFunctionError {
    fn from(err: io::Error) -> ListVersionsByFunctionError {
        ListVersionsByFunctionError::HttpDispatch(HttpDispatchError::from(err))
    }
}
impl fmt::Display for ListVersionsByFunctionError {
    fn fmt(&self, f: &mut fmt::Formatter) -> fmt::Result {
        write!(f, "{}", self.description())
    }
}
impl Error for ListVersionsByFunctionError {
    fn description(&self) -> &str {
        match *self {
            ListVersionsByFunctionError::InvalidParameterValue(ref cause) => cause,
            ListVersionsByFunctionError::ResourceNotFound(ref cause) => cause,
            ListVersionsByFunctionError::Service(ref cause) => cause,
            ListVersionsByFunctionError::TooManyRequests(ref cause) => cause,
            ListVersionsByFunctionError::Validation(ref cause) => cause,
            ListVersionsByFunctionError::Credentials(ref err) => err.description(),
            ListVersionsByFunctionError::HttpDispatch(ref dispatch_error) => {
                dispatch_error.description()
            }
            ListVersionsByFunctionError::Unknown(ref cause) => cause,
        }
    }
}
/// Errors returned by PublishVersion
#[derive(Debug, PartialEq)]
pub enum PublishVersionError {
    ///<p>You have exceeded your maximum total code size per account. <a href="http://docs.aws.amazon.com/lambda/latest/dg/limits.html">Limits</a> </p>
    CodeStorageExceeded(String),
    ///<p>One of the parameters in the request is invalid. For example, if you provided an IAM role for AWS Lambda to assume in the <code>CreateFunction</code> or the <code>UpdateFunctionConfiguration</code> API, that AWS Lambda is unable to assume you will get this exception. You will also get this exception if you have selected a deprecated runtime, such as Node v0.10.42. </p>
    InvalidParameterValue(String),
    ///<p>The resource (for example, a Lambda function or access policy statement) specified in the request does not exist.</p>
    ResourceNotFound(String),
    ///<p>The AWS Lambda service encountered an internal error.</p>
    Service(String),
    ///<p/>
    TooManyRequests(String),
    /// An error occurred dispatching the HTTP request
    HttpDispatch(HttpDispatchError),
    /// An error was encountered with AWS credentials.
    Credentials(CredentialsError),
    /// A validation error occurred.  Details from AWS are provided.
    Validation(String),
    /// An unknown error occurred.  The raw HTTP response is provided.
    Unknown(String),
}


impl PublishVersionError {
    pub fn from_body(body: &str) -> PublishVersionError {
        match from_str::<SerdeJsonValue>(body) {
            Ok(json) => {
                let raw_error_type = json.get("__type")
                    .and_then(|e| e.as_str())
                    .unwrap_or("Unknown");
                let error_message = json.get("message").and_then(|m| m.as_str()).unwrap_or(body);

                let pieces: Vec<&str> = raw_error_type.split("#").collect();
                let error_type = pieces.last().expect("Expected error type");

                match *error_type {
                    "CodeStorageExceededException" => {
                        PublishVersionError::CodeStorageExceeded(String::from(error_message))
                    }
                    "InvalidParameterValueException" => {
                        PublishVersionError::InvalidParameterValue(String::from(error_message))
                    }
                    "ResourceNotFoundException" => {
                        PublishVersionError::ResourceNotFound(String::from(error_message))
                    }
                    "ServiceException" => PublishVersionError::Service(String::from(error_message)),
                    "TooManyRequestsException" => {
                        PublishVersionError::TooManyRequests(String::from(error_message))
                    }
                    "ValidationException" => {
                        PublishVersionError::Validation(error_message.to_string())
                    }
                    _ => PublishVersionError::Unknown(String::from(body)),
                }
            }
            Err(_) => PublishVersionError::Unknown(String::from(body)),
        }
    }
}

impl From<serde_json::error::Error> for PublishVersionError {
    fn from(err: serde_json::error::Error) -> PublishVersionError {
        PublishVersionError::Unknown(err.description().to_string())
    }
}
impl From<CredentialsError> for PublishVersionError {
    fn from(err: CredentialsError) -> PublishVersionError {
        PublishVersionError::Credentials(err)
    }
}
impl From<HttpDispatchError> for PublishVersionError {
    fn from(err: HttpDispatchError) -> PublishVersionError {
        PublishVersionError::HttpDispatch(err)
    }
}
impl From<io::Error> for PublishVersionError {
    fn from(err: io::Error) -> PublishVersionError {
        PublishVersionError::HttpDispatch(HttpDispatchError::from(err))
    }
}
impl fmt::Display for PublishVersionError {
    fn fmt(&self, f: &mut fmt::Formatter) -> fmt::Result {
        write!(f, "{}", self.description())
    }
}
impl Error for PublishVersionError {
    fn description(&self) -> &str {
        match *self {
            PublishVersionError::CodeStorageExceeded(ref cause) => cause,
            PublishVersionError::InvalidParameterValue(ref cause) => cause,
            PublishVersionError::ResourceNotFound(ref cause) => cause,
            PublishVersionError::Service(ref cause) => cause,
            PublishVersionError::TooManyRequests(ref cause) => cause,
            PublishVersionError::Validation(ref cause) => cause,
            PublishVersionError::Credentials(ref err) => err.description(),
            PublishVersionError::HttpDispatch(ref dispatch_error) => dispatch_error.description(),
            PublishVersionError::Unknown(ref cause) => cause,
        }
    }
}
/// Errors returned by RemovePermission
#[derive(Debug, PartialEq)]
pub enum RemovePermissionError {
    ///<p>One of the parameters in the request is invalid. For example, if you provided an IAM role for AWS Lambda to assume in the <code>CreateFunction</code> or the <code>UpdateFunctionConfiguration</code> API, that AWS Lambda is unable to assume you will get this exception. You will also get this exception if you have selected a deprecated runtime, such as Node v0.10.42. </p>
    InvalidParameterValue(String),
    ///<p>The resource (for example, a Lambda function or access policy statement) specified in the request does not exist.</p>
    ResourceNotFound(String),
    ///<p>The AWS Lambda service encountered an internal error.</p>
    Service(String),
    ///<p/>
    TooManyRequests(String),
    /// An error occurred dispatching the HTTP request
    HttpDispatch(HttpDispatchError),
    /// An error was encountered with AWS credentials.
    Credentials(CredentialsError),
    /// A validation error occurred.  Details from AWS are provided.
    Validation(String),
    /// An unknown error occurred.  The raw HTTP response is provided.
    Unknown(String),
}


impl RemovePermissionError {
    pub fn from_body(body: &str) -> RemovePermissionError {
        match from_str::<SerdeJsonValue>(body) {
            Ok(json) => {
                let raw_error_type = json.get("__type")
                    .and_then(|e| e.as_str())
                    .unwrap_or("Unknown");
                let error_message = json.get("message").and_then(|m| m.as_str()).unwrap_or(body);

                let pieces: Vec<&str> = raw_error_type.split("#").collect();
                let error_type = pieces.last().expect("Expected error type");

                match *error_type {
                    "InvalidParameterValueException" => {
                        RemovePermissionError::InvalidParameterValue(String::from(error_message))
                    }
                    "ResourceNotFoundException" => {
                        RemovePermissionError::ResourceNotFound(String::from(error_message))
                    }
                    "ServiceException" => {
                        RemovePermissionError::Service(String::from(error_message))
                    }
                    "TooManyRequestsException" => {
                        RemovePermissionError::TooManyRequests(String::from(error_message))
                    }
                    "ValidationException" => {
                        RemovePermissionError::Validation(error_message.to_string())
                    }
                    _ => RemovePermissionError::Unknown(String::from(body)),
                }
            }
            Err(_) => RemovePermissionError::Unknown(String::from(body)),
        }
    }
}

impl From<serde_json::error::Error> for RemovePermissionError {
    fn from(err: serde_json::error::Error) -> RemovePermissionError {
        RemovePermissionError::Unknown(err.description().to_string())
    }
}
impl From<CredentialsError> for RemovePermissionError {
    fn from(err: CredentialsError) -> RemovePermissionError {
        RemovePermissionError::Credentials(err)
    }
}
impl From<HttpDispatchError> for RemovePermissionError {
    fn from(err: HttpDispatchError) -> RemovePermissionError {
        RemovePermissionError::HttpDispatch(err)
    }
}
impl From<io::Error> for RemovePermissionError {
    fn from(err: io::Error) -> RemovePermissionError {
        RemovePermissionError::HttpDispatch(HttpDispatchError::from(err))
    }
}
impl fmt::Display for RemovePermissionError {
    fn fmt(&self, f: &mut fmt::Formatter) -> fmt::Result {
        write!(f, "{}", self.description())
    }
}
impl Error for RemovePermissionError {
    fn description(&self) -> &str {
        match *self {
            RemovePermissionError::InvalidParameterValue(ref cause) => cause,
            RemovePermissionError::ResourceNotFound(ref cause) => cause,
            RemovePermissionError::Service(ref cause) => cause,
            RemovePermissionError::TooManyRequests(ref cause) => cause,
            RemovePermissionError::Validation(ref cause) => cause,
            RemovePermissionError::Credentials(ref err) => err.description(),
            RemovePermissionError::HttpDispatch(ref dispatch_error) => dispatch_error.description(),
            RemovePermissionError::Unknown(ref cause) => cause,
        }
    }
}
/// Errors returned by TagResource
#[derive(Debug, PartialEq)]
pub enum TagResourceError {
    ///<p>One of the parameters in the request is invalid. For example, if you provided an IAM role for AWS Lambda to assume in the <code>CreateFunction</code> or the <code>UpdateFunctionConfiguration</code> API, that AWS Lambda is unable to assume you will get this exception. You will also get this exception if you have selected a deprecated runtime, such as Node v0.10.42. </p>
    InvalidParameterValue(String),
    ///<p>The resource (for example, a Lambda function or access policy statement) specified in the request does not exist.</p>
    ResourceNotFound(String),
    ///<p>The AWS Lambda service encountered an internal error.</p>
    Service(String),
    ///<p/>
    TooManyRequests(String),
    /// An error occurred dispatching the HTTP request
    HttpDispatch(HttpDispatchError),
    /// An error was encountered with AWS credentials.
    Credentials(CredentialsError),
    /// A validation error occurred.  Details from AWS are provided.
    Validation(String),
    /// An unknown error occurred.  The raw HTTP response is provided.
    Unknown(String),
}


impl TagResourceError {
    pub fn from_body(body: &str) -> TagResourceError {
        match from_str::<SerdeJsonValue>(body) {
            Ok(json) => {
                let raw_error_type = json.get("__type")
                    .and_then(|e| e.as_str())
                    .unwrap_or("Unknown");
                let error_message = json.get("message").and_then(|m| m.as_str()).unwrap_or(body);

                let pieces: Vec<&str> = raw_error_type.split("#").collect();
                let error_type = pieces.last().expect("Expected error type");

                match *error_type {
                    "InvalidParameterValueException" => {
                        TagResourceError::InvalidParameterValue(String::from(error_message))
                    }
                    "ResourceNotFoundException" => {
                        TagResourceError::ResourceNotFound(String::from(error_message))
                    }
                    "ServiceException" => TagResourceError::Service(String::from(error_message)),
                    "TooManyRequestsException" => {
                        TagResourceError::TooManyRequests(String::from(error_message))
                    }
                    "ValidationException" => {
                        TagResourceError::Validation(error_message.to_string())
                    }
                    _ => TagResourceError::Unknown(String::from(body)),
                }
            }
            Err(_) => TagResourceError::Unknown(String::from(body)),
        }
    }
}

impl From<serde_json::error::Error> for TagResourceError {
    fn from(err: serde_json::error::Error) -> TagResourceError {
        TagResourceError::Unknown(err.description().to_string())
    }
}
impl From<CredentialsError> for TagResourceError {
    fn from(err: CredentialsError) -> TagResourceError {
        TagResourceError::Credentials(err)
    }
}
impl From<HttpDispatchError> for TagResourceError {
    fn from(err: HttpDispatchError) -> TagResourceError {
        TagResourceError::HttpDispatch(err)
    }
}
impl From<io::Error> for TagResourceError {
    fn from(err: io::Error) -> TagResourceError {
        TagResourceError::HttpDispatch(HttpDispatchError::from(err))
    }
}
impl fmt::Display for TagResourceError {
    fn fmt(&self, f: &mut fmt::Formatter) -> fmt::Result {
        write!(f, "{}", self.description())
    }
}
impl Error for TagResourceError {
    fn description(&self) -> &str {
        match *self {
            TagResourceError::InvalidParameterValue(ref cause) => cause,
            TagResourceError::ResourceNotFound(ref cause) => cause,
            TagResourceError::Service(ref cause) => cause,
            TagResourceError::TooManyRequests(ref cause) => cause,
            TagResourceError::Validation(ref cause) => cause,
            TagResourceError::Credentials(ref err) => err.description(),
            TagResourceError::HttpDispatch(ref dispatch_error) => dispatch_error.description(),
            TagResourceError::Unknown(ref cause) => cause,
        }
    }
}
/// Errors returned by UntagResource
#[derive(Debug, PartialEq)]
pub enum UntagResourceError {
    ///<p>One of the parameters in the request is invalid. For example, if you provided an IAM role for AWS Lambda to assume in the <code>CreateFunction</code> or the <code>UpdateFunctionConfiguration</code> API, that AWS Lambda is unable to assume you will get this exception. You will also get this exception if you have selected a deprecated runtime, such as Node v0.10.42. </p>
    InvalidParameterValue(String),
    ///<p>The resource (for example, a Lambda function or access policy statement) specified in the request does not exist.</p>
    ResourceNotFound(String),
    ///<p>The AWS Lambda service encountered an internal error.</p>
    Service(String),
    ///<p/>
    TooManyRequests(String),
    /// An error occurred dispatching the HTTP request
    HttpDispatch(HttpDispatchError),
    /// An error was encountered with AWS credentials.
    Credentials(CredentialsError),
    /// A validation error occurred.  Details from AWS are provided.
    Validation(String),
    /// An unknown error occurred.  The raw HTTP response is provided.
    Unknown(String),
}


impl UntagResourceError {
    pub fn from_body(body: &str) -> UntagResourceError {
        match from_str::<SerdeJsonValue>(body) {
            Ok(json) => {
                let raw_error_type = json.get("__type")
                    .and_then(|e| e.as_str())
                    .unwrap_or("Unknown");
                let error_message = json.get("message").and_then(|m| m.as_str()).unwrap_or(body);

                let pieces: Vec<&str> = raw_error_type.split("#").collect();
                let error_type = pieces.last().expect("Expected error type");

                match *error_type {
                    "InvalidParameterValueException" => {
                        UntagResourceError::InvalidParameterValue(String::from(error_message))
                    }
                    "ResourceNotFoundException" => {
                        UntagResourceError::ResourceNotFound(String::from(error_message))
                    }
                    "ServiceException" => UntagResourceError::Service(String::from(error_message)),
                    "TooManyRequestsException" => {
                        UntagResourceError::TooManyRequests(String::from(error_message))
                    }
                    "ValidationException" => {
                        UntagResourceError::Validation(error_message.to_string())
                    }
                    _ => UntagResourceError::Unknown(String::from(body)),
                }
            }
            Err(_) => UntagResourceError::Unknown(String::from(body)),
        }
    }
}

impl From<serde_json::error::Error> for UntagResourceError {
    fn from(err: serde_json::error::Error) -> UntagResourceError {
        UntagResourceError::Unknown(err.description().to_string())
    }
}
impl From<CredentialsError> for UntagResourceError {
    fn from(err: CredentialsError) -> UntagResourceError {
        UntagResourceError::Credentials(err)
    }
}
impl From<HttpDispatchError> for UntagResourceError {
    fn from(err: HttpDispatchError) -> UntagResourceError {
        UntagResourceError::HttpDispatch(err)
    }
}
impl From<io::Error> for UntagResourceError {
    fn from(err: io::Error) -> UntagResourceError {
        UntagResourceError::HttpDispatch(HttpDispatchError::from(err))
    }
}
impl fmt::Display for UntagResourceError {
    fn fmt(&self, f: &mut fmt::Formatter) -> fmt::Result {
        write!(f, "{}", self.description())
    }
}
impl Error for UntagResourceError {
    fn description(&self) -> &str {
        match *self {
            UntagResourceError::InvalidParameterValue(ref cause) => cause,
            UntagResourceError::ResourceNotFound(ref cause) => cause,
            UntagResourceError::Service(ref cause) => cause,
            UntagResourceError::TooManyRequests(ref cause) => cause,
            UntagResourceError::Validation(ref cause) => cause,
            UntagResourceError::Credentials(ref err) => err.description(),
            UntagResourceError::HttpDispatch(ref dispatch_error) => dispatch_error.description(),
            UntagResourceError::Unknown(ref cause) => cause,
        }
    }
}
/// Errors returned by UpdateAlias
#[derive(Debug, PartialEq)]
pub enum UpdateAliasError {
    ///<p>One of the parameters in the request is invalid. For example, if you provided an IAM role for AWS Lambda to assume in the <code>CreateFunction</code> or the <code>UpdateFunctionConfiguration</code> API, that AWS Lambda is unable to assume you will get this exception. You will also get this exception if you have selected a deprecated runtime, such as Node v0.10.42. </p>
    InvalidParameterValue(String),
    ///<p>The resource (for example, a Lambda function or access policy statement) specified in the request does not exist.</p>
    ResourceNotFound(String),
    ///<p>The AWS Lambda service encountered an internal error.</p>
    Service(String),
    ///<p/>
    TooManyRequests(String),
    /// An error occurred dispatching the HTTP request
    HttpDispatch(HttpDispatchError),
    /// An error was encountered with AWS credentials.
    Credentials(CredentialsError),
    /// A validation error occurred.  Details from AWS are provided.
    Validation(String),
    /// An unknown error occurred.  The raw HTTP response is provided.
    Unknown(String),
}


impl UpdateAliasError {
    pub fn from_body(body: &str) -> UpdateAliasError {
        match from_str::<SerdeJsonValue>(body) {
            Ok(json) => {
                let raw_error_type = json.get("__type")
                    .and_then(|e| e.as_str())
                    .unwrap_or("Unknown");
                let error_message = json.get("message").and_then(|m| m.as_str()).unwrap_or(body);

                let pieces: Vec<&str> = raw_error_type.split("#").collect();
                let error_type = pieces.last().expect("Expected error type");

                match *error_type {
                    "InvalidParameterValueException" => {
                        UpdateAliasError::InvalidParameterValue(String::from(error_message))
                    }
                    "ResourceNotFoundException" => {
                        UpdateAliasError::ResourceNotFound(String::from(error_message))
                    }
                    "ServiceException" => UpdateAliasError::Service(String::from(error_message)),
                    "TooManyRequestsException" => {
                        UpdateAliasError::TooManyRequests(String::from(error_message))
                    }
                    "ValidationException" => {
                        UpdateAliasError::Validation(error_message.to_string())
                    }
                    _ => UpdateAliasError::Unknown(String::from(body)),
                }
            }
            Err(_) => UpdateAliasError::Unknown(String::from(body)),
        }
    }
}

impl From<serde_json::error::Error> for UpdateAliasError {
    fn from(err: serde_json::error::Error) -> UpdateAliasError {
        UpdateAliasError::Unknown(err.description().to_string())
    }
}
impl From<CredentialsError> for UpdateAliasError {
    fn from(err: CredentialsError) -> UpdateAliasError {
        UpdateAliasError::Credentials(err)
    }
}
impl From<HttpDispatchError> for UpdateAliasError {
    fn from(err: HttpDispatchError) -> UpdateAliasError {
        UpdateAliasError::HttpDispatch(err)
    }
}
impl From<io::Error> for UpdateAliasError {
    fn from(err: io::Error) -> UpdateAliasError {
        UpdateAliasError::HttpDispatch(HttpDispatchError::from(err))
    }
}
impl fmt::Display for UpdateAliasError {
    fn fmt(&self, f: &mut fmt::Formatter) -> fmt::Result {
        write!(f, "{}", self.description())
    }
}
impl Error for UpdateAliasError {
    fn description(&self) -> &str {
        match *self {
            UpdateAliasError::InvalidParameterValue(ref cause) => cause,
            UpdateAliasError::ResourceNotFound(ref cause) => cause,
            UpdateAliasError::Service(ref cause) => cause,
            UpdateAliasError::TooManyRequests(ref cause) => cause,
            UpdateAliasError::Validation(ref cause) => cause,
            UpdateAliasError::Credentials(ref err) => err.description(),
            UpdateAliasError::HttpDispatch(ref dispatch_error) => dispatch_error.description(),
            UpdateAliasError::Unknown(ref cause) => cause,
        }
    }
}
/// Errors returned by UpdateEventSourceMapping
#[derive(Debug, PartialEq)]
pub enum UpdateEventSourceMappingError {
    ///<p>One of the parameters in the request is invalid. For example, if you provided an IAM role for AWS Lambda to assume in the <code>CreateFunction</code> or the <code>UpdateFunctionConfiguration</code> API, that AWS Lambda is unable to assume you will get this exception. You will also get this exception if you have selected a deprecated runtime, such as Node v0.10.42. </p>
    InvalidParameterValue(String),
    ///<p>The resource already exists.</p>
    ResourceConflict(String),
    ///<p>The resource (for example, a Lambda function or access policy statement) specified in the request does not exist.</p>
    ResourceNotFound(String),
    ///<p>The AWS Lambda service encountered an internal error.</p>
    Service(String),
    ///<p/>
    TooManyRequests(String),
    /// An error occurred dispatching the HTTP request
    HttpDispatch(HttpDispatchError),
    /// An error was encountered with AWS credentials.
    Credentials(CredentialsError),
    /// A validation error occurred.  Details from AWS are provided.
    Validation(String),
    /// An unknown error occurred.  The raw HTTP response is provided.
    Unknown(String),
}


impl UpdateEventSourceMappingError {
    pub fn from_body(body: &str) -> UpdateEventSourceMappingError {
        match from_str::<SerdeJsonValue>(body) {
            Ok(json) => {
                let raw_error_type = json.get("__type")
                    .and_then(|e| e.as_str())
                    .unwrap_or("Unknown");
                let error_message = json.get("message").and_then(|m| m.as_str()).unwrap_or(body);

                let pieces: Vec<&str> = raw_error_type.split("#").collect();
                let error_type = pieces.last().expect("Expected error type");

                match *error_type {
                    "InvalidParameterValueException" => UpdateEventSourceMappingError::InvalidParameterValue(String::from(error_message)),
                    "ResourceConflictException" => {
                        UpdateEventSourceMappingError::ResourceConflict(String::from(error_message))
                    }
                    "ResourceNotFoundException" => {
                        UpdateEventSourceMappingError::ResourceNotFound(String::from(error_message))
                    }
                    "ServiceException" => {
                        UpdateEventSourceMappingError::Service(String::from(error_message))
                    }
                    "TooManyRequestsException" => {
                        UpdateEventSourceMappingError::TooManyRequests(String::from(error_message))
                    }
                    "ValidationException" => {
                        UpdateEventSourceMappingError::Validation(error_message.to_string())
                    }
                    _ => UpdateEventSourceMappingError::Unknown(String::from(body)),
                }
            }
            Err(_) => UpdateEventSourceMappingError::Unknown(String::from(body)),
        }
    }
}

impl From<serde_json::error::Error> for UpdateEventSourceMappingError {
    fn from(err: serde_json::error::Error) -> UpdateEventSourceMappingError {
        UpdateEventSourceMappingError::Unknown(err.description().to_string())
    }
}
impl From<CredentialsError> for UpdateEventSourceMappingError {
    fn from(err: CredentialsError) -> UpdateEventSourceMappingError {
        UpdateEventSourceMappingError::Credentials(err)
    }
}
impl From<HttpDispatchError> for UpdateEventSourceMappingError {
    fn from(err: HttpDispatchError) -> UpdateEventSourceMappingError {
        UpdateEventSourceMappingError::HttpDispatch(err)
    }
}
impl From<io::Error> for UpdateEventSourceMappingError {
    fn from(err: io::Error) -> UpdateEventSourceMappingError {
        UpdateEventSourceMappingError::HttpDispatch(HttpDispatchError::from(err))
    }
}
impl fmt::Display for UpdateEventSourceMappingError {
    fn fmt(&self, f: &mut fmt::Formatter) -> fmt::Result {
        write!(f, "{}", self.description())
    }
}
impl Error for UpdateEventSourceMappingError {
    fn description(&self) -> &str {
        match *self {
            UpdateEventSourceMappingError::InvalidParameterValue(ref cause) => cause,
            UpdateEventSourceMappingError::ResourceConflict(ref cause) => cause,
            UpdateEventSourceMappingError::ResourceNotFound(ref cause) => cause,
            UpdateEventSourceMappingError::Service(ref cause) => cause,
            UpdateEventSourceMappingError::TooManyRequests(ref cause) => cause,
            UpdateEventSourceMappingError::Validation(ref cause) => cause,
            UpdateEventSourceMappingError::Credentials(ref err) => err.description(),
            UpdateEventSourceMappingError::HttpDispatch(ref dispatch_error) => {
                dispatch_error.description()
            }
            UpdateEventSourceMappingError::Unknown(ref cause) => cause,
        }
    }
}
/// Errors returned by UpdateFunctionCode
#[derive(Debug, PartialEq)]
pub enum UpdateFunctionCodeError {
    ///<p>You have exceeded your maximum total code size per account. <a href="http://docs.aws.amazon.com/lambda/latest/dg/limits.html">Limits</a> </p>
    CodeStorageExceeded(String),
    ///<p>One of the parameters in the request is invalid. For example, if you provided an IAM role for AWS Lambda to assume in the <code>CreateFunction</code> or the <code>UpdateFunctionConfiguration</code> API, that AWS Lambda is unable to assume you will get this exception. You will also get this exception if you have selected a deprecated runtime, such as Node v0.10.42. </p>
    InvalidParameterValue(String),
    ///<p>The resource (for example, a Lambda function or access policy statement) specified in the request does not exist.</p>
    ResourceNotFound(String),
    ///<p>The AWS Lambda service encountered an internal error.</p>
    Service(String),
    ///<p/>
    TooManyRequests(String),
    /// An error occurred dispatching the HTTP request
    HttpDispatch(HttpDispatchError),
    /// An error was encountered with AWS credentials.
    Credentials(CredentialsError),
    /// A validation error occurred.  Details from AWS are provided.
    Validation(String),
    /// An unknown error occurred.  The raw HTTP response is provided.
    Unknown(String),
}


impl UpdateFunctionCodeError {
    pub fn from_body(body: &str) -> UpdateFunctionCodeError {
        match from_str::<SerdeJsonValue>(body) {
            Ok(json) => {
                let raw_error_type = json.get("__type")
                    .and_then(|e| e.as_str())
                    .unwrap_or("Unknown");
                let error_message = json.get("message").and_then(|m| m.as_str()).unwrap_or(body);

                let pieces: Vec<&str> = raw_error_type.split("#").collect();
                let error_type = pieces.last().expect("Expected error type");

                match *error_type {
                    "CodeStorageExceededException" => {
                        UpdateFunctionCodeError::CodeStorageExceeded(String::from(error_message))
                    }
                    "InvalidParameterValueException" => {
                        UpdateFunctionCodeError::InvalidParameterValue(String::from(error_message))
                    }
                    "ResourceNotFoundException" => {
                        UpdateFunctionCodeError::ResourceNotFound(String::from(error_message))
                    }
                    "ServiceException" => {
                        UpdateFunctionCodeError::Service(String::from(error_message))
                    }
                    "TooManyRequestsException" => {
                        UpdateFunctionCodeError::TooManyRequests(String::from(error_message))
                    }
                    "ValidationException" => {
                        UpdateFunctionCodeError::Validation(error_message.to_string())
                    }
                    _ => UpdateFunctionCodeError::Unknown(String::from(body)),
                }
            }
            Err(_) => UpdateFunctionCodeError::Unknown(String::from(body)),
        }
    }
}

impl From<serde_json::error::Error> for UpdateFunctionCodeError {
    fn from(err: serde_json::error::Error) -> UpdateFunctionCodeError {
        UpdateFunctionCodeError::Unknown(err.description().to_string())
    }
}
impl From<CredentialsError> for UpdateFunctionCodeError {
    fn from(err: CredentialsError) -> UpdateFunctionCodeError {
        UpdateFunctionCodeError::Credentials(err)
    }
}
impl From<HttpDispatchError> for UpdateFunctionCodeError {
    fn from(err: HttpDispatchError) -> UpdateFunctionCodeError {
        UpdateFunctionCodeError::HttpDispatch(err)
    }
}
impl From<io::Error> for UpdateFunctionCodeError {
    fn from(err: io::Error) -> UpdateFunctionCodeError {
        UpdateFunctionCodeError::HttpDispatch(HttpDispatchError::from(err))
    }
}
impl fmt::Display for UpdateFunctionCodeError {
    fn fmt(&self, f: &mut fmt::Formatter) -> fmt::Result {
        write!(f, "{}", self.description())
    }
}
impl Error for UpdateFunctionCodeError {
    fn description(&self) -> &str {
        match *self {
            UpdateFunctionCodeError::CodeStorageExceeded(ref cause) => cause,
            UpdateFunctionCodeError::InvalidParameterValue(ref cause) => cause,
            UpdateFunctionCodeError::ResourceNotFound(ref cause) => cause,
            UpdateFunctionCodeError::Service(ref cause) => cause,
            UpdateFunctionCodeError::TooManyRequests(ref cause) => cause,
            UpdateFunctionCodeError::Validation(ref cause) => cause,
            UpdateFunctionCodeError::Credentials(ref err) => err.description(),
            UpdateFunctionCodeError::HttpDispatch(ref dispatch_error) => {
                dispatch_error.description()
            }
            UpdateFunctionCodeError::Unknown(ref cause) => cause,
        }
    }
}
/// Errors returned by UpdateFunctionConfiguration
#[derive(Debug, PartialEq)]
pub enum UpdateFunctionConfigurationError {
    ///<p>One of the parameters in the request is invalid. For example, if you provided an IAM role for AWS Lambda to assume in the <code>CreateFunction</code> or the <code>UpdateFunctionConfiguration</code> API, that AWS Lambda is unable to assume you will get this exception. You will also get this exception if you have selected a deprecated runtime, such as Node v0.10.42. </p>
    InvalidParameterValue(String),
    ///<p>The resource already exists.</p>
    ResourceConflict(String),
    ///<p>The resource (for example, a Lambda function or access policy statement) specified in the request does not exist.</p>
    ResourceNotFound(String),
    ///<p>The AWS Lambda service encountered an internal error.</p>
    Service(String),
    ///<p/>
    TooManyRequests(String),
    /// An error occurred dispatching the HTTP request
    HttpDispatch(HttpDispatchError),
    /// An error was encountered with AWS credentials.
    Credentials(CredentialsError),
    /// A validation error occurred.  Details from AWS are provided.
    Validation(String),
    /// An unknown error occurred.  The raw HTTP response is provided.
    Unknown(String),
}


impl UpdateFunctionConfigurationError {
    pub fn from_body(body: &str) -> UpdateFunctionConfigurationError {
        match from_str::<SerdeJsonValue>(body) {
            Ok(json) => {
                let raw_error_type = json.get("__type")
                    .and_then(|e| e.as_str())
                    .unwrap_or("Unknown");
                let error_message = json.get("message").and_then(|m| m.as_str()).unwrap_or(body);

                let pieces: Vec<&str> = raw_error_type.split("#").collect();
                let error_type = pieces.last().expect("Expected error type");

                match *error_type {
                    "InvalidParameterValueException" => UpdateFunctionConfigurationError::InvalidParameterValue(String::from(error_message)),
                    "ResourceConflictException" => UpdateFunctionConfigurationError::ResourceConflict(String::from(error_message)),
                    "ResourceNotFoundException" => UpdateFunctionConfigurationError::ResourceNotFound(String::from(error_message)),
                    "ServiceException" => {
                        UpdateFunctionConfigurationError::Service(String::from(error_message))
                    }
                    "TooManyRequestsException" => UpdateFunctionConfigurationError::TooManyRequests(String::from(error_message)),
                    "ValidationException" => {
                        UpdateFunctionConfigurationError::Validation(error_message.to_string())
                    }
                    _ => UpdateFunctionConfigurationError::Unknown(String::from(body)),
                }
            }
            Err(_) => UpdateFunctionConfigurationError::Unknown(String::from(body)),
        }
    }
}

impl From<serde_json::error::Error> for UpdateFunctionConfigurationError {
    fn from(err: serde_json::error::Error) -> UpdateFunctionConfigurationError {
        UpdateFunctionConfigurationError::Unknown(err.description().to_string())
    }
}
impl From<CredentialsError> for UpdateFunctionConfigurationError {
    fn from(err: CredentialsError) -> UpdateFunctionConfigurationError {
        UpdateFunctionConfigurationError::Credentials(err)
    }
}
impl From<HttpDispatchError> for UpdateFunctionConfigurationError {
    fn from(err: HttpDispatchError) -> UpdateFunctionConfigurationError {
        UpdateFunctionConfigurationError::HttpDispatch(err)
    }
}
impl From<io::Error> for UpdateFunctionConfigurationError {
    fn from(err: io::Error) -> UpdateFunctionConfigurationError {
        UpdateFunctionConfigurationError::HttpDispatch(HttpDispatchError::from(err))
    }
}
impl fmt::Display for UpdateFunctionConfigurationError {
    fn fmt(&self, f: &mut fmt::Formatter) -> fmt::Result {
        write!(f, "{}", self.description())
    }
}
impl Error for UpdateFunctionConfigurationError {
    fn description(&self) -> &str {
        match *self {
            UpdateFunctionConfigurationError::InvalidParameterValue(ref cause) => cause,
            UpdateFunctionConfigurationError::ResourceConflict(ref cause) => cause,
            UpdateFunctionConfigurationError::ResourceNotFound(ref cause) => cause,
            UpdateFunctionConfigurationError::Service(ref cause) => cause,
            UpdateFunctionConfigurationError::TooManyRequests(ref cause) => cause,
            UpdateFunctionConfigurationError::Validation(ref cause) => cause,
            UpdateFunctionConfigurationError::Credentials(ref err) => err.description(),
            UpdateFunctionConfigurationError::HttpDispatch(ref dispatch_error) => {
                dispatch_error.description()
            }
            UpdateFunctionConfigurationError::Unknown(ref cause) => cause,
        }
    }
}
/// Trait representing the capabilities of the AWS Lambda API. AWS Lambda clients implement this trait.
pub trait Lambda {
    #[doc="<p>Adds a permission to the resource policy associated with the specified AWS Lambda function. You use resource policies to grant permissions to event sources that use <i>push</i> model. In a <i>push</i> model, event sources (such as Amazon S3 and custom applications) invoke your Lambda function. Each permission you add to the resource policy allows an event source, permission to invoke the Lambda function. </p> <p>For information about the push model, see <a href=\"http://docs.aws.amazon.com/lambda/latest/dg/lambda-introduction.html\">AWS Lambda: How it Works</a>. </p> <p>If you are using versioning, the permissions you add are specific to the Lambda function version or alias you specify in the <code>AddPermission</code> request via the <code>Qualifier</code> parameter. For more information about versioning, see <a href=\"http://docs.aws.amazon.com/lambda/latest/dg/versioning-aliases.html\">AWS Lambda Function Versioning and Aliases</a>. </p> <p>This operation requires permission for the <code>lambda:AddPermission</code> action.</p>"]
    fn add_permission(&self,
                      input: &AddPermissionRequest)
                      -> Result<AddPermissionResponse, AddPermissionError>;


    #[doc="<p>Creates an alias that points to the specified Lambda function version. For more information, see <a href=\"http://docs.aws.amazon.com/lambda/latest/dg/aliases-intro.html\">Introduction to AWS Lambda Aliases</a>.</p> <p>Alias names are unique for a given function. This requires permission for the lambda:CreateAlias action.</p>"]
    fn create_alias(&self,
                    input: &CreateAliasRequest)
                    -> Result<AliasConfiguration, CreateAliasError>;


    #[doc="<p>Identifies a stream as an event source for a Lambda function. It can be either an Amazon Kinesis stream or an Amazon DynamoDB stream. AWS Lambda invokes the specified function when records are posted to the stream.</p> <p>This association between a stream source and a Lambda function is called the event source mapping.</p> <important> <p>This event source mapping is relevant only in the AWS Lambda pull model, where AWS Lambda invokes the function. For more information, see <a href=\"http://docs.aws.amazon.com/lambda/latest/dg/lambda-introduction.html\">AWS Lambda: How it Works</a> in the <i>AWS Lambda Developer Guide</i>.</p> </important> <p>You provide mapping information (for example, which stream to read from and which Lambda function to invoke) in the request body.</p> <p>Each event source, such as an Amazon Kinesis or a DynamoDB stream, can be associated with multiple AWS Lambda function. A given Lambda function can be associated with multiple AWS event sources.</p> <p>If you are using versioning, you can specify a specific function version or an alias via the function name parameter. For more information about versioning, see <a href=\"http://docs.aws.amazon.com/lambda/latest/dg/versioning-aliases.html\">AWS Lambda Function Versioning and Aliases</a>. </p> <p>This operation requires permission for the <code>lambda:CreateEventSourceMapping</code> action.</p>"]
    fn create_event_source_mapping
        (&self,
         input: &CreateEventSourceMappingRequest)
         -> Result<EventSourceMappingConfiguration, CreateEventSourceMappingError>;


    #[doc="<p>Creates a new Lambda function. The function metadata is created from the request parameters, and the code for the function is provided by a .zip file in the request body. If the function name already exists, the operation will fail. Note that the function name is case-sensitive.</p> <p> If you are using versioning, you can also publish a version of the Lambda function you are creating using the <code>Publish</code> parameter. For more information about versioning, see <a href=\"http://docs.aws.amazon.com/lambda/latest/dg/versioning-aliases.html\">AWS Lambda Function Versioning and Aliases</a>. </p> <p>This operation requires permission for the <code>lambda:CreateFunction</code> action.</p>"]
    fn create_function(&self,
                       input: &CreateFunctionRequest)
                       -> Result<FunctionConfiguration, CreateFunctionError>;


    #[doc="<p>Deletes the specified Lambda function alias. For more information, see <a href=\"http://docs.aws.amazon.com/lambda/latest/dg/aliases-intro.html\">Introduction to AWS Lambda Aliases</a>.</p> <p>This requires permission for the lambda:DeleteAlias action.</p>"]
    fn delete_alias(&self, input: &DeleteAliasRequest) -> Result<(), DeleteAliasError>;


    #[doc="<p>Removes an event source mapping. This means AWS Lambda will no longer invoke the function for events in the associated source.</p> <p>This operation requires permission for the <code>lambda:DeleteEventSourceMapping</code> action.</p>"]
    fn delete_event_source_mapping
        (&self,
         input: &DeleteEventSourceMappingRequest)
         -> Result<EventSourceMappingConfiguration, DeleteEventSourceMappingError>;


    #[doc="<p>Deletes the specified Lambda function code and configuration.</p> <p>If you are using the versioning feature and you don't specify a function version in your <code>DeleteFunction</code> request, AWS Lambda will delete the function, including all its versions, and any aliases pointing to the function versions. To delete a specific function version, you must provide the function version via the <code>Qualifier</code> parameter. For information about function versioning, see <a href=\"http://docs.aws.amazon.com/lambda/latest/dg/versioning-aliases.html\">AWS Lambda Function Versioning and Aliases</a>. </p> <p>When you delete a function the associated resource policy is also deleted. You will need to delete the event source mappings explicitly.</p> <p>This operation requires permission for the <code>lambda:DeleteFunction</code> action.</p>"]
    fn delete_function(&self, input: &DeleteFunctionRequest) -> Result<(), DeleteFunctionError>;


    #[doc="<p>Returns a customer's account settings.</p> <p>You can use this operation to retrieve Lambda limits information, such as code size and concurrency limits. For more information about limits, see <a href=\"http://docs.aws.amazon.com/lambda/latest/dg/limits.html\">AWS Lambda Limits</a>. You can also retrieve resource usage statistics, such as code storage usage and function count.</p>"]
    fn get_account_settings(&self) -> Result<GetAccountSettingsResponse, GetAccountSettingsError>;


    #[doc="<p>Returns the specified alias information such as the alias ARN, description, and function version it is pointing to. For more information, see <a href=\"http://docs.aws.amazon.com/lambda/latest/dg/aliases-intro.html\">Introduction to AWS Lambda Aliases</a>.</p> <p>This requires permission for the <code>lambda:GetAlias</code> action.</p>"]
    fn get_alias(&self, input: &GetAliasRequest) -> Result<AliasConfiguration, GetAliasError>;


    #[doc="<p>Returns configuration information for the specified event source mapping (see <a>CreateEventSourceMapping</a>).</p> <p>This operation requires permission for the <code>lambda:GetEventSourceMapping</code> action.</p>"]
    fn get_event_source_mapping
        (&self,
         input: &GetEventSourceMappingRequest)
         -> Result<EventSourceMappingConfiguration, GetEventSourceMappingError>;


    #[doc="<p>Returns the configuration information of the Lambda function and a presigned URL link to the .zip file you uploaded with <a>CreateFunction</a> so you can download the .zip file. Note that the URL is valid for up to 10 minutes. The configuration information is the same information you provided as parameters when uploading the function.</p> <p>Using the optional <code>Qualifier</code> parameter, you can specify a specific function version for which you want this information. If you don't specify this parameter, the API uses unqualified function ARN which return information about the <code>$LATEST</code> version of the Lambda function. For more information, see <a href=\"http://docs.aws.amazon.com/lambda/latest/dg/versioning-aliases.html\">AWS Lambda Function Versioning and Aliases</a>.</p> <p>This operation requires permission for the <code>lambda:GetFunction</code> action.</p>"]
    fn get_function(&self,
                    input: &GetFunctionRequest)
                    -> Result<GetFunctionResponse, GetFunctionError>;


    #[doc="<p>Returns the configuration information of the Lambda function. This the same information you provided as parameters when uploading the function by using <a>CreateFunction</a>.</p> <p>If you are using the versioning feature, you can retrieve this information for a specific function version by using the optional <code>Qualifier</code> parameter and specifying the function version or alias that points to it. If you don't provide it, the API returns information about the $LATEST version of the function. For more information about versioning, see <a href=\"http://docs.aws.amazon.com/lambda/latest/dg/versioning-aliases.html\">AWS Lambda Function Versioning and Aliases</a>.</p> <p>This operation requires permission for the <code>lambda:GetFunctionConfiguration</code> operation.</p>"]
    fn get_function_configuration
        (&self,
         input: &GetFunctionConfigurationRequest)
         -> Result<FunctionConfiguration, GetFunctionConfigurationError>;


    #[doc="<p>Returns the resource policy associated with the specified Lambda function.</p> <p> If you are using the versioning feature, you can get the resource policy associated with the specific Lambda function version or alias by specifying the version or alias name using the <code>Qualifier</code> parameter. For more information about versioning, see <a href=\"http://docs.aws.amazon.com/lambda/latest/dg/versioning-aliases.html\">AWS Lambda Function Versioning and Aliases</a>. </p> <p>You need permission for the <code>lambda:GetPolicy action.</code> </p>"]
    fn get_policy(&self, input: &GetPolicyRequest) -> Result<GetPolicyResponse, GetPolicyError>;


    #[doc="<p>Invokes a specific Lambda function. For an example, see <a href=\"http://docs.aws.amazon.com/lambda/latest/dg/with-dynamodb-create-function.html#with-dbb-invoke-manually\">Create the Lambda Function and Test It Manually</a>. </p> <p>If you are using the versioning feature, you can invoke the specific function version by providing function version or alias name that is pointing to the function version using the <code>Qualifier</code> parameter in the request. If you don't provide the <code>Qualifier</code> parameter, the <code>$LATEST</code> version of the Lambda function is invoked. Invocations occur at least once in response to an event and functions must be idempotent to handle this. For information about the versioning feature, see <a href=\"http://docs.aws.amazon.com/lambda/latest/dg/versioning-aliases.html\">AWS Lambda Function Versioning and Aliases</a>. </p> <p>This operation requires permission for the <code>lambda:InvokeFunction</code> action.</p>"]
    fn invoke(&self, input: &InvocationRequest) -> Result<InvocationResponse, InvokeError>;


    #[doc="<important> <p>This API is deprecated. We recommend you use <code>Invoke</code> API (see <a>Invoke</a>).</p> </important> <p>Submits an invocation request to AWS Lambda. Upon receiving the request, Lambda executes the specified function asynchronously. To see the logs generated by the Lambda function execution, see the CloudWatch Logs console.</p> <p>This operation requires permission for the <code>lambda:InvokeFunction</code> action.</p>"]
    fn invoke_async(&self,
                    input: &InvokeAsyncRequest)
                    -> Result<InvokeAsyncResponse, InvokeAsyncError>;


    #[doc="<p>Returns list of aliases created for a Lambda function. For each alias, the response includes information such as the alias ARN, description, alias name, and the function version to which it points. For more information, see <a href=\"http://docs.aws.amazon.com/lambda/latest/dg/aliases-intro.html\">Introduction to AWS Lambda Aliases</a>.</p> <p>This requires permission for the lambda:ListAliases action.</p>"]
    fn list_aliases(&self,
                    input: &ListAliasesRequest)
                    -> Result<ListAliasesResponse, ListAliasesError>;


    #[doc="<p>Returns a list of event source mappings you created using the <code>CreateEventSourceMapping</code> (see <a>CreateEventSourceMapping</a>). </p> <p>For each mapping, the API returns configuration information. You can optionally specify filters to retrieve specific event source mappings.</p> <p>If you are using the versioning feature, you can get list of event source mappings for a specific Lambda function version or an alias as described in the <code>FunctionName</code> parameter. For information about the versioning feature, see <a href=\"http://docs.aws.amazon.com/lambda/latest/dg/versioning-aliases.html\">AWS Lambda Function Versioning and Aliases</a>. </p> <p>This operation requires permission for the <code>lambda:ListEventSourceMappings</code> action.</p>"]
    fn list_event_source_mappings
        (&self,
         input: &ListEventSourceMappingsRequest)
         -> Result<ListEventSourceMappingsResponse, ListEventSourceMappingsError>;


    #[doc="<p>Returns a list of your Lambda functions. For each function, the response includes the function configuration information. You must use <a>GetFunction</a> to retrieve the code for your function.</p> <p>This operation requires permission for the <code>lambda:ListFunctions</code> action.</p> <p>If you are using the versioning feature, you can list all of your functions or only <code>$LATEST</code> versions. For information about the versioning feature, see <a href=\"http://docs.aws.amazon.com/lambda/latest/dg/versioning-aliases.html\">AWS Lambda Function Versioning and Aliases</a>. </p>"]
    fn list_functions(&self,
                      input: &ListFunctionsRequest)
                      -> Result<ListFunctionsResponse, ListFunctionsError>;


    #[doc="<p>Returns a list of tags assigned to a function when supplied the function ARN (Amazon Resource Name).</p>"]
    fn list_tags(&self, input: &ListTagsRequest) -> Result<ListTagsResponse, ListTagsError>;


    #[doc="<p>List all versions of a function. For information about the versioning feature, see <a href=\"http://docs.aws.amazon.com/lambda/latest/dg/versioning-aliases.html\">AWS Lambda Function Versioning and Aliases</a>. </p>"]
    fn list_versions_by_function
        (&self,
         input: &ListVersionsByFunctionRequest)
         -> Result<ListVersionsByFunctionResponse, ListVersionsByFunctionError>;


    #[doc="<p>Publishes a version of your function from the current snapshot of $LATEST. That is, AWS Lambda takes a snapshot of the function code and configuration information from $LATEST and publishes a new version. The code and configuration cannot be modified after publication. For information about the versioning feature, see <a href=\"http://docs.aws.amazon.com/lambda/latest/dg/versioning-aliases.html\">AWS Lambda Function Versioning and Aliases</a>. </p>"]
    fn publish_version(&self,
                       input: &PublishVersionRequest)
                       -> Result<FunctionConfiguration, PublishVersionError>;


    #[doc="<p>You can remove individual permissions from an resource policy associated with a Lambda function by providing a statement ID that you provided when you added the permission.</p> <p>If you are using versioning, the permissions you remove are specific to the Lambda function version or alias you specify in the <code>AddPermission</code> request via the <code>Qualifier</code> parameter. For more information about versioning, see <a href=\"http://docs.aws.amazon.com/lambda/latest/dg/versioning-aliases.html\">AWS Lambda Function Versioning and Aliases</a>. </p> <p>Note that removal of a permission will cause an active event source to lose permission to the function.</p> <p>You need permission for the <code>lambda:RemovePermission</code> action.</p>"]
    fn remove_permission(&self,
                         input: &RemovePermissionRequest)
                         -> Result<(), RemovePermissionError>;


    #[doc="<p>Creates a list of tags (key-value pairs) on the Lambda function. Requires the Lambda function ARN (Amazon Resource Name). If a key is specified without a value, Lambda creates a tag with the specified key and a value of null. </p>"]
    fn tag_resource(&self, input: &TagResourceRequest) -> Result<(), TagResourceError>;


    #[doc="<p>Removes tags from a Lambda function. Requires the function ARN (Amazon Resource Name). </p>"]
    fn untag_resource(&self, input: &UntagResourceRequest) -> Result<(), UntagResourceError>;


    #[doc="<p>Using this API you can update the function version to which the alias points and the alias description. For more information, see <a href=\"http://docs.aws.amazon.com/lambda/latest/dg/aliases-intro.html\">Introduction to AWS Lambda Aliases</a>.</p> <p>This requires permission for the lambda:UpdateAlias action.</p>"]
    fn update_alias(&self,
                    input: &UpdateAliasRequest)
                    -> Result<AliasConfiguration, UpdateAliasError>;


    #[doc="<p>You can update an event source mapping. This is useful if you want to change the parameters of the existing mapping without losing your position in the stream. You can change which function will receive the stream records, but to change the stream itself, you must create a new mapping.</p> <p>If you are using the versioning feature, you can update the event source mapping to map to a specific Lambda function version or alias as described in the <code>FunctionName</code> parameter. For information about the versioning feature, see <a href=\"http://docs.aws.amazon.com/lambda/latest/dg/versioning-aliases.html\">AWS Lambda Function Versioning and Aliases</a>. </p> <p>If you disable the event source mapping, AWS Lambda stops polling. If you enable again, it will resume polling from the time it had stopped polling, so you don't lose processing of any records. However, if you delete event source mapping and create it again, it will reset.</p> <p>This operation requires permission for the <code>lambda:UpdateEventSourceMapping</code> action.</p>"]
    fn update_event_source_mapping
        (&self,
         input: &UpdateEventSourceMappingRequest)
         -> Result<EventSourceMappingConfiguration, UpdateEventSourceMappingError>;


    #[doc="<p>Updates the code for the specified Lambda function. This operation must only be used on an existing Lambda function and cannot be used to update the function configuration.</p> <p>If you are using the versioning feature, note this API will always update the $LATEST version of your Lambda function. For information about the versioning feature, see <a href=\"http://docs.aws.amazon.com/lambda/latest/dg/versioning-aliases.html\">AWS Lambda Function Versioning and Aliases</a>. </p> <p>This operation requires permission for the <code>lambda:UpdateFunctionCode</code> action.</p>"]
    fn update_function_code(&self,
                            input: &UpdateFunctionCodeRequest)
                            -> Result<FunctionConfiguration, UpdateFunctionCodeError>;


    #[doc="<p>Updates the configuration parameters for the specified Lambda function by using the values provided in the request. You provide only the parameters you want to change. This operation must only be used on an existing Lambda function and cannot be used to update the function's code.</p> <p>If you are using the versioning feature, note this API will always update the $LATEST version of your Lambda function. For information about the versioning feature, see <a href=\"http://docs.aws.amazon.com/lambda/latest/dg/versioning-aliases.html\">AWS Lambda Function Versioning and Aliases</a>. </p> <p>This operation requires permission for the <code>lambda:UpdateFunctionConfiguration</code> action.</p>"]
    fn update_function_configuration
        (&self,
         input: &UpdateFunctionConfigurationRequest)
         -> Result<FunctionConfiguration, UpdateFunctionConfigurationError>;
}
/// A client for the AWS Lambda API.
pub struct LambdaClient<P, D>
    where P: ProvideAwsCredentials,
          D: DispatchSignedRequest
{
    credentials_provider: P,
    region: region::Region,
    dispatcher: D,
}

impl<P, D> LambdaClient<P, D>
    where P: ProvideAwsCredentials,
          D: DispatchSignedRequest
{
    pub fn new(request_dispatcher: D, credentials_provider: P, region: region::Region) -> Self {
        LambdaClient {
            credentials_provider: credentials_provider,
            region: region,
            dispatcher: request_dispatcher,
        }
    }
}

impl<P, D> Lambda for LambdaClient<P, D>
    where P: ProvideAwsCredentials,
          D: DispatchSignedRequest
{
    #[doc="<p>Adds a permission to the resource policy associated with the specified AWS Lambda function. You use resource policies to grant permissions to event sources that use <i>push</i> model. In a <i>push</i> model, event sources (such as Amazon S3 and custom applications) invoke your Lambda function. Each permission you add to the resource policy allows an event source, permission to invoke the Lambda function. </p> <p>For information about the push model, see <a href=\"http://docs.aws.amazon.com/lambda/latest/dg/lambda-introduction.html\">AWS Lambda: How it Works</a>. </p> <p>If you are using versioning, the permissions you add are specific to the Lambda function version or alias you specify in the <code>AddPermission</code> request via the <code>Qualifier</code> parameter. For more information about versioning, see <a href=\"http://docs.aws.amazon.com/lambda/latest/dg/versioning-aliases.html\">AWS Lambda Function Versioning and Aliases</a>. </p> <p>This operation requires permission for the <code>lambda:AddPermission</code> action.</p>"]
    fn add_permission(&self,
                      input: &AddPermissionRequest)
                      -> Result<AddPermissionResponse, AddPermissionError> {
        let request_uri = format!("/2015-03-31/functions/{function_name}/policy",
                                  function_name = input.function_name);

        let mut request = SignedRequest::new("POST", "lambda", &self.region, &request_uri);
        request.set_content_type("application/x-amz-json-1.1".to_owned());


        let encoded = Some(serde_json::to_vec(input).unwrap());
        request.set_payload(encoded);

        let mut params = Params::new();
        if let Some(ref x) = input.qualifier {
            params.put("Qualifier", x);
        }
        request.set_params(params);

        request.sign_with_plus(&self.credentials_provider.credentials()?, true);
        let mut response = self.dispatcher.dispatch(&request)?;

        match response.status {
            ::hyper::status::StatusCode::Created => {

                let mut body: Vec<u8> = Vec::new();
                try!(response.body.read_to_end(&mut body));

                if body == b"{}" {
                    body = b"null".to_vec();
                }

                debug!("Response body: {:?}", body);
                debug!("Response status: {}", response.status);
                let result = serde_json::from_slice::<AddPermissionResponse>(&body).unwrap();



                Ok(result)
            }
            _ => {
                let mut body: Vec<u8> = Vec::new();
                try!(response.body.read_to_end(&mut body));
                Err(AddPermissionError::from_body(String::from_utf8_lossy(&body).as_ref()))
            }
        }
    }


    #[doc="<p>Creates an alias that points to the specified Lambda function version. For more information, see <a href=\"http://docs.aws.amazon.com/lambda/latest/dg/aliases-intro.html\">Introduction to AWS Lambda Aliases</a>.</p> <p>Alias names are unique for a given function. This requires permission for the lambda:CreateAlias action.</p>"]
    fn create_alias(&self,
                    input: &CreateAliasRequest)
                    -> Result<AliasConfiguration, CreateAliasError> {
        let request_uri = format!("/2015-03-31/functions/{function_name}/aliases",
                                  function_name = input.function_name);

        let mut request = SignedRequest::new("POST", "lambda", &self.region, &request_uri);
        request.set_content_type("application/x-amz-json-1.1".to_owned());


        let encoded = Some(serde_json::to_vec(input).unwrap());
        request.set_payload(encoded);



        request.sign_with_plus(&self.credentials_provider.credentials()?, true);
        let mut response = self.dispatcher.dispatch(&request)?;

        match response.status {
            ::hyper::status::StatusCode::Created => {

                let mut body: Vec<u8> = Vec::new();
                try!(response.body.read_to_end(&mut body));

                if body == b"{}" {
                    body = b"null".to_vec();
                }

                debug!("Response body: {:?}", body);
                debug!("Response status: {}", response.status);
                let result = serde_json::from_slice::<AliasConfiguration>(&body).unwrap();



                Ok(result)
            }
            _ => {
                let mut body: Vec<u8> = Vec::new();
                try!(response.body.read_to_end(&mut body));
                Err(CreateAliasError::from_body(String::from_utf8_lossy(&body).as_ref()))
            }
        }
    }


    #[doc="<p>Identifies a stream as an event source for a Lambda function. It can be either an Amazon Kinesis stream or an Amazon DynamoDB stream. AWS Lambda invokes the specified function when records are posted to the stream.</p> <p>This association between a stream source and a Lambda function is called the event source mapping.</p> <important> <p>This event source mapping is relevant only in the AWS Lambda pull model, where AWS Lambda invokes the function. For more information, see <a href=\"http://docs.aws.amazon.com/lambda/latest/dg/lambda-introduction.html\">AWS Lambda: How it Works</a> in the <i>AWS Lambda Developer Guide</i>.</p> </important> <p>You provide mapping information (for example, which stream to read from and which Lambda function to invoke) in the request body.</p> <p>Each event source, such as an Amazon Kinesis or a DynamoDB stream, can be associated with multiple AWS Lambda function. A given Lambda function can be associated with multiple AWS event sources.</p> <p>If you are using versioning, you can specify a specific function version or an alias via the function name parameter. For more information about versioning, see <a href=\"http://docs.aws.amazon.com/lambda/latest/dg/versioning-aliases.html\">AWS Lambda Function Versioning and Aliases</a>. </p> <p>This operation requires permission for the <code>lambda:CreateEventSourceMapping</code> action.</p>"]
    fn create_event_source_mapping
        (&self,
         input: &CreateEventSourceMappingRequest)
         -> Result<EventSourceMappingConfiguration, CreateEventSourceMappingError> {
        let request_uri = "/2015-03-31/event-source-mappings/";

        let mut request = SignedRequest::new("POST", "lambda", &self.region, &request_uri);
        request.set_content_type("application/x-amz-json-1.1".to_owned());


        let encoded = Some(serde_json::to_vec(input).unwrap());
        request.set_payload(encoded);



        request.sign_with_plus(&self.credentials_provider.credentials()?, true);
        let mut response = self.dispatcher.dispatch(&request)?;

        match response.status {
            ::hyper::status::StatusCode::Accepted => {

                let mut body: Vec<u8> = Vec::new();
                try!(response.body.read_to_end(&mut body));

                if body == b"{}" {
                    body = b"null".to_vec();
                }

                debug!("Response body: {:?}", body);
                debug!("Response status: {}", response.status);
                let result = serde_json::from_slice::<EventSourceMappingConfiguration>(&body)
                    .unwrap();



                Ok(result)
            }
            _ => {
                let mut body: Vec<u8> = Vec::new();
                try!(response.body.read_to_end(&mut body));
                Err(CreateEventSourceMappingError::from_body(String::from_utf8_lossy(&body)
                                                                 .as_ref()))
            }
        }
    }


    #[doc="<p>Creates a new Lambda function. The function metadata is created from the request parameters, and the code for the function is provided by a .zip file in the request body. If the function name already exists, the operation will fail. Note that the function name is case-sensitive.</p> <p> If you are using versioning, you can also publish a version of the Lambda function you are creating using the <code>Publish</code> parameter. For more information about versioning, see <a href=\"http://docs.aws.amazon.com/lambda/latest/dg/versioning-aliases.html\">AWS Lambda Function Versioning and Aliases</a>. </p> <p>This operation requires permission for the <code>lambda:CreateFunction</code> action.</p>"]
    fn create_function(&self,
                       input: &CreateFunctionRequest)
                       -> Result<FunctionConfiguration, CreateFunctionError> {
        let request_uri = "/2015-03-31/functions";

        let mut request = SignedRequest::new("POST", "lambda", &self.region, &request_uri);
        request.set_content_type("application/x-amz-json-1.1".to_owned());


        let encoded = Some(serde_json::to_vec(input).unwrap());
        request.set_payload(encoded);



        request.sign_with_plus(&self.credentials_provider.credentials()?, true);
        let mut response = self.dispatcher.dispatch(&request)?;

        match response.status {
            ::hyper::status::StatusCode::Created => {

                let mut body: Vec<u8> = Vec::new();
                try!(response.body.read_to_end(&mut body));

                if body == b"{}" {
                    body = b"null".to_vec();
                }

                debug!("Response body: {:?}", body);
                debug!("Response status: {}", response.status);
                let result = serde_json::from_slice::<FunctionConfiguration>(&body).unwrap();



                Ok(result)
            }
            _ => {
                let mut body: Vec<u8> = Vec::new();
                try!(response.body.read_to_end(&mut body));
                Err(CreateFunctionError::from_body(String::from_utf8_lossy(&body).as_ref()))
            }
        }
    }


    #[doc="<p>Deletes the specified Lambda function alias. For more information, see <a href=\"http://docs.aws.amazon.com/lambda/latest/dg/aliases-intro.html\">Introduction to AWS Lambda Aliases</a>.</p> <p>This requires permission for the lambda:DeleteAlias action.</p>"]
    fn delete_alias(&self, input: &DeleteAliasRequest) -> Result<(), DeleteAliasError> {
        let request_uri = format!("/2015-03-31/functions/{function_name}/aliases/{name}",
                                  function_name = input.function_name,
                                  name = input.name);

        let mut request = SignedRequest::new("DELETE", "lambda", &self.region, &request_uri);
        request.set_content_type("application/x-amz-json-1.1".to_owned());






        request.sign_with_plus(&self.credentials_provider.credentials()?, true);
        let mut response = self.dispatcher.dispatch(&request)?;

        match response.status {
            ::hyper::status::StatusCode::NoContent => {
                let result = ();


                Ok(result)
            }
            _ => {
                let mut body: Vec<u8> = Vec::new();
                try!(response.body.read_to_end(&mut body));
                Err(DeleteAliasError::from_body(String::from_utf8_lossy(&body).as_ref()))
            }
        }
    }


    #[doc="<p>Removes an event source mapping. This means AWS Lambda will no longer invoke the function for events in the associated source.</p> <p>This operation requires permission for the <code>lambda:DeleteEventSourceMapping</code> action.</p>"]
    fn delete_event_source_mapping
        (&self,
         input: &DeleteEventSourceMappingRequest)
         -> Result<EventSourceMappingConfiguration, DeleteEventSourceMappingError> {
        let request_uri = format!("/2015-03-31/event-source-mappings/{uuid}",
                                  uuid = input.uuid);

        let mut request = SignedRequest::new("DELETE", "lambda", &self.region, &request_uri);
        request.set_content_type("application/x-amz-json-1.1".to_owned());






        request.sign_with_plus(&self.credentials_provider.credentials()?, true);
        let mut response = self.dispatcher.dispatch(&request)?;

        match response.status {
            ::hyper::status::StatusCode::Accepted => {

                let mut body: Vec<u8> = Vec::new();
                try!(response.body.read_to_end(&mut body));

                if body == b"{}" {
                    body = b"null".to_vec();
                }

                debug!("Response body: {:?}", body);
                debug!("Response status: {}", response.status);
                let result = serde_json::from_slice::<EventSourceMappingConfiguration>(&body)
                    .unwrap();



                Ok(result)
            }
            _ => {
                let mut body: Vec<u8> = Vec::new();
                try!(response.body.read_to_end(&mut body));
                Err(DeleteEventSourceMappingError::from_body(String::from_utf8_lossy(&body)
                                                                 .as_ref()))
            }
        }
    }


    #[doc="<p>Deletes the specified Lambda function code and configuration.</p> <p>If you are using the versioning feature and you don't specify a function version in your <code>DeleteFunction</code> request, AWS Lambda will delete the function, including all its versions, and any aliases pointing to the function versions. To delete a specific function version, you must provide the function version via the <code>Qualifier</code> parameter. For information about function versioning, see <a href=\"http://docs.aws.amazon.com/lambda/latest/dg/versioning-aliases.html\">AWS Lambda Function Versioning and Aliases</a>. </p> <p>When you delete a function the associated resource policy is also deleted. You will need to delete the event source mappings explicitly.</p> <p>This operation requires permission for the <code>lambda:DeleteFunction</code> action.</p>"]
    fn delete_function(&self, input: &DeleteFunctionRequest) -> Result<(), DeleteFunctionError> {
        let request_uri = format!("/2015-03-31/functions/{function_name}",
                                  function_name = input.function_name);

        let mut request = SignedRequest::new("DELETE", "lambda", &self.region, &request_uri);
        request.set_content_type("application/x-amz-json-1.1".to_owned());




        let mut params = Params::new();
        if let Some(ref x) = input.qualifier {
            params.put("Qualifier", x);
        }
        request.set_params(params);

        request.sign_with_plus(&self.credentials_provider.credentials()?, true);
        let mut response = self.dispatcher.dispatch(&request)?;

        match response.status {
            ::hyper::status::StatusCode::NoContent => {
                let result = ();


                Ok(result)
            }
            _ => {
                let mut body: Vec<u8> = Vec::new();
                try!(response.body.read_to_end(&mut body));
                Err(DeleteFunctionError::from_body(String::from_utf8_lossy(&body).as_ref()))
            }
        }
    }


    #[doc="<p>Returns a customer's account settings.</p> <p>You can use this operation to retrieve Lambda limits information, such as code size and concurrency limits. For more information about limits, see <a href=\"http://docs.aws.amazon.com/lambda/latest/dg/limits.html\">AWS Lambda Limits</a>. You can also retrieve resource usage statistics, such as code storage usage and function count.</p>"]
    fn get_account_settings(&self) -> Result<GetAccountSettingsResponse, GetAccountSettingsError> {
        let request_uri = "/2016-08-19/account-settings/";

        let mut request = SignedRequest::new("GET", "lambda", &self.region, &request_uri);
        request.set_content_type("application/x-amz-json-1.1".to_owned());






        request.sign_with_plus(&self.credentials_provider.credentials()?, true);
        let mut response = self.dispatcher.dispatch(&request)?;

        match response.status {
            ::hyper::status::StatusCode::Ok => {

                let mut body: Vec<u8> = Vec::new();
                try!(response.body.read_to_end(&mut body));

                if body == b"{}" {
                    body = b"null".to_vec();
                }

                debug!("Response body: {:?}", body);
                debug!("Response status: {}", response.status);
                let result = serde_json::from_slice::<GetAccountSettingsResponse>(&body).unwrap();



                Ok(result)
            }
            _ => {
                let mut body: Vec<u8> = Vec::new();
                try!(response.body.read_to_end(&mut body));
                Err(GetAccountSettingsError::from_body(String::from_utf8_lossy(&body).as_ref()))
            }
        }
    }


    #[doc="<p>Returns the specified alias information such as the alias ARN, description, and function version it is pointing to. For more information, see <a href=\"http://docs.aws.amazon.com/lambda/latest/dg/aliases-intro.html\">Introduction to AWS Lambda Aliases</a>.</p> <p>This requires permission for the <code>lambda:GetAlias</code> action.</p>"]
    fn get_alias(&self, input: &GetAliasRequest) -> Result<AliasConfiguration, GetAliasError> {
        let request_uri = format!("/2015-03-31/functions/{function_name}/aliases/{name}",
                                  function_name = input.function_name,
                                  name = input.name);

        let mut request = SignedRequest::new("GET", "lambda", &self.region, &request_uri);
        request.set_content_type("application/x-amz-json-1.1".to_owned());






        request.sign_with_plus(&self.credentials_provider.credentials()?, true);
        let mut response = self.dispatcher.dispatch(&request)?;

        match response.status {
            ::hyper::status::StatusCode::Ok => {

                let mut body: Vec<u8> = Vec::new();
                try!(response.body.read_to_end(&mut body));

                if body == b"{}" {
                    body = b"null".to_vec();
                }

                debug!("Response body: {:?}", body);
                debug!("Response status: {}", response.status);
                let result = serde_json::from_slice::<AliasConfiguration>(&body).unwrap();



                Ok(result)
            }
            _ => {
                let mut body: Vec<u8> = Vec::new();
                try!(response.body.read_to_end(&mut body));
                Err(GetAliasError::from_body(String::from_utf8_lossy(&body).as_ref()))
            }
        }
    }


    #[doc="<p>Returns configuration information for the specified event source mapping (see <a>CreateEventSourceMapping</a>).</p> <p>This operation requires permission for the <code>lambda:GetEventSourceMapping</code> action.</p>"]
    fn get_event_source_mapping
        (&self,
         input: &GetEventSourceMappingRequest)
         -> Result<EventSourceMappingConfiguration, GetEventSourceMappingError> {
        let request_uri = format!("/2015-03-31/event-source-mappings/{uuid}",
                                  uuid = input.uuid);

        let mut request = SignedRequest::new("GET", "lambda", &self.region, &request_uri);
        request.set_content_type("application/x-amz-json-1.1".to_owned());






        request.sign_with_plus(&self.credentials_provider.credentials()?, true);
        let mut response = self.dispatcher.dispatch(&request)?;

        match response.status {
            ::hyper::status::StatusCode::Ok => {

                let mut body: Vec<u8> = Vec::new();
                try!(response.body.read_to_end(&mut body));

                if body == b"{}" {
                    body = b"null".to_vec();
                }

                debug!("Response body: {:?}", body);
                debug!("Response status: {}", response.status);
                let result = serde_json::from_slice::<EventSourceMappingConfiguration>(&body)
                    .unwrap();



                Ok(result)
            }
            _ => {
                let mut body: Vec<u8> = Vec::new();
                try!(response.body.read_to_end(&mut body));
                Err(GetEventSourceMappingError::from_body(String::from_utf8_lossy(&body).as_ref()))
            }
        }
    }


    #[doc="<p>Returns the configuration information of the Lambda function and a presigned URL link to the .zip file you uploaded with <a>CreateFunction</a> so you can download the .zip file. Note that the URL is valid for up to 10 minutes. The configuration information is the same information you provided as parameters when uploading the function.</p> <p>Using the optional <code>Qualifier</code> parameter, you can specify a specific function version for which you want this information. If you don't specify this parameter, the API uses unqualified function ARN which return information about the <code>$LATEST</code> version of the Lambda function. For more information, see <a href=\"http://docs.aws.amazon.com/lambda/latest/dg/versioning-aliases.html\">AWS Lambda Function Versioning and Aliases</a>.</p> <p>This operation requires permission for the <code>lambda:GetFunction</code> action.</p>"]
    fn get_function(&self,
                    input: &GetFunctionRequest)
                    -> Result<GetFunctionResponse, GetFunctionError> {
        let request_uri = format!("/2015-03-31/functions/{function_name}",
                                  function_name = input.function_name);

        let mut request = SignedRequest::new("GET", "lambda", &self.region, &request_uri);
        request.set_content_type("application/x-amz-json-1.1".to_owned());




        let mut params = Params::new();
        if let Some(ref x) = input.qualifier {
            params.put("Qualifier", x);
        }
        request.set_params(params);

        request.sign_with_plus(&self.credentials_provider.credentials()?, true);
        let mut response = self.dispatcher.dispatch(&request)?;

        match response.status {
            ::hyper::status::StatusCode::Ok => {

                let mut body: Vec<u8> = Vec::new();
                try!(response.body.read_to_end(&mut body));

                if body == b"{}" {
                    body = b"null".to_vec();
                }

                debug!("Response body: {:?}", body);
                debug!("Response status: {}", response.status);
                let result = serde_json::from_slice::<GetFunctionResponse>(&body).unwrap();



                Ok(result)
            }
            _ => {
                let mut body: Vec<u8> = Vec::new();
                try!(response.body.read_to_end(&mut body));
                Err(GetFunctionError::from_body(String::from_utf8_lossy(&body).as_ref()))
            }
        }
    }


    #[doc="<p>Returns the configuration information of the Lambda function. This the same information you provided as parameters when uploading the function by using <a>CreateFunction</a>.</p> <p>If you are using the versioning feature, you can retrieve this information for a specific function version by using the optional <code>Qualifier</code> parameter and specifying the function version or alias that points to it. If you don't provide it, the API returns information about the $LATEST version of the function. For more information about versioning, see <a href=\"http://docs.aws.amazon.com/lambda/latest/dg/versioning-aliases.html\">AWS Lambda Function Versioning and Aliases</a>.</p> <p>This operation requires permission for the <code>lambda:GetFunctionConfiguration</code> operation.</p>"]
    fn get_function_configuration
        (&self,
         input: &GetFunctionConfigurationRequest)
         -> Result<FunctionConfiguration, GetFunctionConfigurationError> {
        let request_uri = format!("/2015-03-31/functions/{function_name}/configuration",
                                  function_name = input.function_name);

        let mut request = SignedRequest::new("GET", "lambda", &self.region, &request_uri);
        request.set_content_type("application/x-amz-json-1.1".to_owned());




        let mut params = Params::new();
        if let Some(ref x) = input.qualifier {
            params.put("Qualifier", x);
        }
        request.set_params(params);

        request.sign_with_plus(&self.credentials_provider.credentials()?, true);
        let mut response = self.dispatcher.dispatch(&request)?;

        match response.status {
            ::hyper::status::StatusCode::Ok => {

                let mut body: Vec<u8> = Vec::new();
                try!(response.body.read_to_end(&mut body));

                if body == b"{}" {
                    body = b"null".to_vec();
                }

                debug!("Response body: {:?}", body);
                debug!("Response status: {}", response.status);
                let result = serde_json::from_slice::<FunctionConfiguration>(&body).unwrap();



                Ok(result)
            }
            _ => {
                let mut body: Vec<u8> = Vec::new();
                try!(response.body.read_to_end(&mut body));
                Err(GetFunctionConfigurationError::from_body(String::from_utf8_lossy(&body)
                                                                 .as_ref()))
            }
        }
    }


    #[doc="<p>Returns the resource policy associated with the specified Lambda function.</p> <p> If you are using the versioning feature, you can get the resource policy associated with the specific Lambda function version or alias by specifying the version or alias name using the <code>Qualifier</code> parameter. For more information about versioning, see <a href=\"http://docs.aws.amazon.com/lambda/latest/dg/versioning-aliases.html\">AWS Lambda Function Versioning and Aliases</a>. </p> <p>You need permission for the <code>lambda:GetPolicy action.</code> </p>"]
    fn get_policy(&self, input: &GetPolicyRequest) -> Result<GetPolicyResponse, GetPolicyError> {
        let request_uri = format!("/2015-03-31/functions/{function_name}/policy",
                                  function_name = input.function_name);

        let mut request = SignedRequest::new("GET", "lambda", &self.region, &request_uri);
        request.set_content_type("application/x-amz-json-1.1".to_owned());




        let mut params = Params::new();
        if let Some(ref x) = input.qualifier {
            params.put("Qualifier", x);
        }
        request.set_params(params);

        request.sign_with_plus(&self.credentials_provider.credentials()?, true);
        let mut response = self.dispatcher.dispatch(&request)?;

        match response.status {
            ::hyper::status::StatusCode::Ok => {

                let mut body: Vec<u8> = Vec::new();
                try!(response.body.read_to_end(&mut body));

                if body == b"{}" {
                    body = b"null".to_vec();
                }

                debug!("Response body: {:?}", body);
                debug!("Response status: {}", response.status);
                let result = serde_json::from_slice::<GetPolicyResponse>(&body).unwrap();



                Ok(result)
            }
            _ => {
                let mut body: Vec<u8> = Vec::new();
                try!(response.body.read_to_end(&mut body));
                Err(GetPolicyError::from_body(String::from_utf8_lossy(&body).as_ref()))
            }
        }
    }


    #[doc="<p>Invokes a specific Lambda function. For an example, see <a href=\"http://docs.aws.amazon.com/lambda/latest/dg/with-dynamodb-create-function.html#with-dbb-invoke-manually\">Create the Lambda Function and Test It Manually</a>. </p> <p>If you are using the versioning feature, you can invoke the specific function version by providing function version or alias name that is pointing to the function version using the <code>Qualifier</code> parameter in the request. If you don't provide the <code>Qualifier</code> parameter, the <code>$LATEST</code> version of the Lambda function is invoked. Invocations occur at least once in response to an event and functions must be idempotent to handle this. For information about the versioning feature, see <a href=\"http://docs.aws.amazon.com/lambda/latest/dg/versioning-aliases.html\">AWS Lambda Function Versioning and Aliases</a>. </p> <p>This operation requires permission for the <code>lambda:InvokeFunction</code> action.</p>"]
    fn invoke(&self, input: &InvocationRequest) -> Result<InvocationResponse, InvokeError> {
        let request_uri = format!("/2015-03-31/functions/{function_name}/invocations",
                                  function_name = input.function_name);

        let mut request = SignedRequest::new("POST", "lambda", &self.region, &request_uri);
        request.set_content_type("application/x-amz-json-1.1".to_owned());


        let encoded = if let Some(ref payload) = input.payload {
            Some(payload.to_owned())
        } else {
            None
        };
        request.set_payload(encoded);

        if let Some(ref client_context) = input.client_context {
            request.add_header("X-Amz-Client-Context", &client_context.to_string());
        }

        if let Some(ref invocation_type) = input.invocation_type {
            request.add_header("X-Amz-Invocation-Type", &invocation_type.to_string());
        }

        if let Some(ref log_type) = input.log_type {
            request.add_header("X-Amz-Log-Type", &log_type.to_string());
        }
        let mut params = Params::new();
        if let Some(ref x) = input.qualifier {
            params.put("Qualifier", x);
        }
        request.set_params(params);

        request.sign_with_plus(&self.credentials_provider.credentials()?, true);
        let mut response = self.dispatcher.dispatch(&request)?;

        match response.status {
            ::hyper::status::StatusCode::Ok => {

                let mut result = InvocationResponse::default();

                let mut body: Vec<u8> = Vec::new();
                try!(response.body.read_to_end(&mut body));

                result.payload = Some(body);

                if let Some(function_error) = response.headers.get("X-Amz-Function-Error") {
                    let value = function_error.to_owned();
                    result.function_error = Some(value)
                };
                if let Some(log_result) = response.headers.get("X-Amz-Log-Result") {
                    let value = log_result.to_owned();
                    result.log_result = Some(value)
                };
                result.status_code = Some(::hyper::status::StatusCode::to_u16(&response.status) as
                                          i64);
                Ok(result)
            }
            _ => {
                let mut body: Vec<u8> = Vec::new();
                try!(response.body.read_to_end(&mut body));
                Err(InvokeError::from_body(String::from_utf8_lossy(&body).as_ref()))
            }
        }
    }


    #[doc="<important> <p>This API is deprecated. We recommend you use <code>Invoke</code> API (see <a>Invoke</a>).</p> </important> <p>Submits an invocation request to AWS Lambda. Upon receiving the request, Lambda executes the specified function asynchronously. To see the logs generated by the Lambda function execution, see the CloudWatch Logs console.</p> <p>This operation requires permission for the <code>lambda:InvokeFunction</code> action.</p>"]
    fn invoke_async(&self,
                    input: &InvokeAsyncRequest)
                    -> Result<InvokeAsyncResponse, InvokeAsyncError> {
        let request_uri = format!("/2014-11-13/functions/{function_name}/invoke-async/",
                                  function_name = input.function_name);

        let mut request = SignedRequest::new("POST", "lambda", &self.region, &request_uri);
        request.set_content_type("application/x-amz-json-1.1".to_owned());


        let encoded = Some(input.invoke_args.to_owned());
        request.set_payload(encoded);



        request.sign_with_plus(&self.credentials_provider.credentials()?, true);
        let mut response = self.dispatcher.dispatch(&request)?;

        match response.status {
            ::hyper::status::StatusCode::Accepted => {

                let mut body: Vec<u8> = Vec::new();
                try!(response.body.read_to_end(&mut body));

                if body == b"{}" {
                    body = b"null".to_vec();
                }

                debug!("Response body: {:?}", body);
                debug!("Response status: {}", response.status);
                let mut result = serde_json::from_slice::<InvokeAsyncResponse>(&body).unwrap();


                result.status = Some(::hyper::status::StatusCode::to_u16(&response.status) as i64);
                Ok(result)
            }
            _ => {
                let mut body: Vec<u8> = Vec::new();
                try!(response.body.read_to_end(&mut body));
                Err(InvokeAsyncError::from_body(String::from_utf8_lossy(&body).as_ref()))
            }
        }
    }


    #[doc="<p>Returns list of aliases created for a Lambda function. For each alias, the response includes information such as the alias ARN, description, alias name, and the function version to which it points. For more information, see <a href=\"http://docs.aws.amazon.com/lambda/latest/dg/aliases-intro.html\">Introduction to AWS Lambda Aliases</a>.</p> <p>This requires permission for the lambda:ListAliases action.</p>"]
    fn list_aliases(&self,
                    input: &ListAliasesRequest)
                    -> Result<ListAliasesResponse, ListAliasesError> {
        let request_uri = format!("/2015-03-31/functions/{function_name}/aliases",
                                  function_name = input.function_name);

        let mut request = SignedRequest::new("GET", "lambda", &self.region, &request_uri);
        request.set_content_type("application/x-amz-json-1.1".to_owned());




        let mut params = Params::new();
        if let Some(ref x) = input.function_version {
            params.put("FunctionVersion", x);
        }
        if let Some(ref x) = input.marker {
            params.put("Marker", x);
        }
        if let Some(ref x) = input.max_items {
            params.put("MaxItems", x);
        }
        request.set_params(params);

        request.sign_with_plus(&self.credentials_provider.credentials()?, true);
        let mut response = self.dispatcher.dispatch(&request)?;

        match response.status {
            ::hyper::status::StatusCode::Ok => {

                let mut body: Vec<u8> = Vec::new();
                try!(response.body.read_to_end(&mut body));

                if body == b"{}" {
                    body = b"null".to_vec();
                }

                debug!("Response body: {:?}", body);
                debug!("Response status: {}", response.status);
                let result = serde_json::from_slice::<ListAliasesResponse>(&body).unwrap();



                Ok(result)
            }
            _ => {
                let mut body: Vec<u8> = Vec::new();
                try!(response.body.read_to_end(&mut body));
                Err(ListAliasesError::from_body(String::from_utf8_lossy(&body).as_ref()))
            }
        }
    }


    #[doc="<p>Returns a list of event source mappings you created using the <code>CreateEventSourceMapping</code> (see <a>CreateEventSourceMapping</a>). </p> <p>For each mapping, the API returns configuration information. You can optionally specify filters to retrieve specific event source mappings.</p> <p>If you are using the versioning feature, you can get list of event source mappings for a specific Lambda function version or an alias as described in the <code>FunctionName</code> parameter. For information about the versioning feature, see <a href=\"http://docs.aws.amazon.com/lambda/latest/dg/versioning-aliases.html\">AWS Lambda Function Versioning and Aliases</a>. </p> <p>This operation requires permission for the <code>lambda:ListEventSourceMappings</code> action.</p>"]
    fn list_event_source_mappings
        (&self,
         input: &ListEventSourceMappingsRequest)
         -> Result<ListEventSourceMappingsResponse, ListEventSourceMappingsError> {
        let request_uri = "/2015-03-31/event-source-mappings/";

        let mut request = SignedRequest::new("GET", "lambda", &self.region, &request_uri);
        request.set_content_type("application/x-amz-json-1.1".to_owned());




        let mut params = Params::new();
        if let Some(ref x) = input.event_source_arn {
            params.put("EventSourceArn", x);
        }
        if let Some(ref x) = input.function_name {
            params.put("FunctionName", x);
        }
        if let Some(ref x) = input.marker {
            params.put("Marker", x);
        }
        if let Some(ref x) = input.max_items {
            params.put("MaxItems", x);
        }
        request.set_params(params);

        request.sign_with_plus(&self.credentials_provider.credentials()?, true);
        let mut response = self.dispatcher.dispatch(&request)?;

        match response.status {
            ::hyper::status::StatusCode::Ok => {

                let mut body: Vec<u8> = Vec::new();
                try!(response.body.read_to_end(&mut body));

                if body == b"{}" {
                    body = b"null".to_vec();
                }

                debug!("Response body: {:?}", body);
                debug!("Response status: {}", response.status);
                let result = serde_json::from_slice::<ListEventSourceMappingsResponse>(&body)
                    .unwrap();



                Ok(result)
            }
            _ => {
                let mut body: Vec<u8> = Vec::new();
                try!(response.body.read_to_end(&mut body));
                Err(ListEventSourceMappingsError::from_body(String::from_utf8_lossy(&body)
                                                                .as_ref()))
            }
        }
    }


    #[doc="<p>Returns a list of your Lambda functions. For each function, the response includes the function configuration information. You must use <a>GetFunction</a> to retrieve the code for your function.</p> <p>This operation requires permission for the <code>lambda:ListFunctions</code> action.</p> <p>If you are using the versioning feature, you can list all of your functions or only <code>$LATEST</code> versions. For information about the versioning feature, see <a href=\"http://docs.aws.amazon.com/lambda/latest/dg/versioning-aliases.html\">AWS Lambda Function Versioning and Aliases</a>. </p>"]
    fn list_functions(&self,
                      input: &ListFunctionsRequest)
                      -> Result<ListFunctionsResponse, ListFunctionsError> {
        let request_uri = "/2015-03-31/functions/";

        let mut request = SignedRequest::new("GET", "lambda", &self.region, &request_uri);
        request.set_content_type("application/x-amz-json-1.1".to_owned());




        let mut params = Params::new();
        if let Some(ref x) = input.function_version {
            params.put("FunctionVersion", x);
        }
        if let Some(ref x) = input.marker {
            params.put("Marker", x);
        }
        if let Some(ref x) = input.master_region {
            params.put("MasterRegion", x);
        }
        if let Some(ref x) = input.max_items {
            params.put("MaxItems", x);
        }
        request.set_params(params);

        request.sign_with_plus(&self.credentials_provider.credentials()?, true);
        let mut response = self.dispatcher.dispatch(&request)?;

        match response.status {
            ::hyper::status::StatusCode::Ok => {

                let mut body: Vec<u8> = Vec::new();
                try!(response.body.read_to_end(&mut body));

                if body == b"{}" {
                    body = b"null".to_vec();
                }

                debug!("Response body: {:?}", body);
                debug!("Response status: {}", response.status);
                let result = serde_json::from_slice::<ListFunctionsResponse>(&body).unwrap();



                Ok(result)
            }
            _ => {
                let mut body: Vec<u8> = Vec::new();
                try!(response.body.read_to_end(&mut body));
                Err(ListFunctionsError::from_body(String::from_utf8_lossy(&body).as_ref()))
            }
        }
    }


    #[doc="<p>Returns a list of tags assigned to a function when supplied the function ARN (Amazon Resource Name).</p>"]
    fn list_tags(&self, input: &ListTagsRequest) -> Result<ListTagsResponse, ListTagsError> {
        let request_uri = format!("/2017-03-31/tags/{arn}", arn = input.resource);

        let mut request = SignedRequest::new("GET", "lambda", &self.region, &request_uri);
        request.set_content_type("application/x-amz-json-1.1".to_owned());






        request.sign_with_plus(&self.credentials_provider.credentials()?, true);
        let mut response = self.dispatcher.dispatch(&request)?;

        match response.status {
            ::hyper::status::StatusCode::Ok => {

                let mut body: Vec<u8> = Vec::new();
                try!(response.body.read_to_end(&mut body));

                if body == b"{}" {
                    body = b"null".to_vec();
                }

                debug!("Response body: {:?}", body);
                debug!("Response status: {}", response.status);
                let result = serde_json::from_slice::<ListTagsResponse>(&body).unwrap();



                Ok(result)
            }
            _ => {
                let mut body: Vec<u8> = Vec::new();
                try!(response.body.read_to_end(&mut body));
                Err(ListTagsError::from_body(String::from_utf8_lossy(&body).as_ref()))
            }
        }
    }


    #[doc="<p>List all versions of a function. For information about the versioning feature, see <a href=\"http://docs.aws.amazon.com/lambda/latest/dg/versioning-aliases.html\">AWS Lambda Function Versioning and Aliases</a>. </p>"]
    fn list_versions_by_function
        (&self,
         input: &ListVersionsByFunctionRequest)
         -> Result<ListVersionsByFunctionResponse, ListVersionsByFunctionError> {
        let request_uri = format!("/2015-03-31/functions/{function_name}/versions",
                                  function_name = input.function_name);

        let mut request = SignedRequest::new("GET", "lambda", &self.region, &request_uri);
        request.set_content_type("application/x-amz-json-1.1".to_owned());




        let mut params = Params::new();
        if let Some(ref x) = input.marker {
            params.put("Marker", x);
        }
        if let Some(ref x) = input.max_items {
            params.put("MaxItems", x);
        }
        request.set_params(params);

        request.sign_with_plus(&self.credentials_provider.credentials()?, true);
        let mut response = self.dispatcher.dispatch(&request)?;

        match response.status {
            ::hyper::status::StatusCode::Ok => {

                let mut body: Vec<u8> = Vec::new();
                try!(response.body.read_to_end(&mut body));

                if body == b"{}" {
                    body = b"null".to_vec();
                }

                debug!("Response body: {:?}", body);
                debug!("Response status: {}", response.status);
                let result = serde_json::from_slice::<ListVersionsByFunctionResponse>(&body)
                    .unwrap();



                Ok(result)
            }
            _ => {
                let mut body: Vec<u8> = Vec::new();
                try!(response.body.read_to_end(&mut body));
                Err(ListVersionsByFunctionError::from_body(String::from_utf8_lossy(&body).as_ref()))
            }
        }
    }


    #[doc="<p>Publishes a version of your function from the current snapshot of $LATEST. That is, AWS Lambda takes a snapshot of the function code and configuration information from $LATEST and publishes a new version. The code and configuration cannot be modified after publication. For information about the versioning feature, see <a href=\"http://docs.aws.amazon.com/lambda/latest/dg/versioning-aliases.html\">AWS Lambda Function Versioning and Aliases</a>. </p>"]
    fn publish_version(&self,
                       input: &PublishVersionRequest)
                       -> Result<FunctionConfiguration, PublishVersionError> {
        let request_uri = format!("/2015-03-31/functions/{function_name}/versions",
                                  function_name = input.function_name);

        let mut request = SignedRequest::new("POST", "lambda", &self.region, &request_uri);
        request.set_content_type("application/x-amz-json-1.1".to_owned());


        let encoded = Some(serde_json::to_vec(input).unwrap());
        request.set_payload(encoded);



        request.sign_with_plus(&self.credentials_provider.credentials()?, true);
        let mut response = self.dispatcher.dispatch(&request)?;

        match response.status {
            ::hyper::status::StatusCode::Created => {

                let mut body: Vec<u8> = Vec::new();
                try!(response.body.read_to_end(&mut body));

                if body == b"{}" {
                    body = b"null".to_vec();
                }

                debug!("Response body: {:?}", body);
                debug!("Response status: {}", response.status);
                let result = serde_json::from_slice::<FunctionConfiguration>(&body).unwrap();



                Ok(result)
            }
            _ => {
                let mut body: Vec<u8> = Vec::new();
                try!(response.body.read_to_end(&mut body));
                Err(PublishVersionError::from_body(String::from_utf8_lossy(&body).as_ref()))
            }
        }
    }


    #[doc="<p>You can remove individual permissions from an resource policy associated with a Lambda function by providing a statement ID that you provided when you added the permission.</p> <p>If you are using versioning, the permissions you remove are specific to the Lambda function version or alias you specify in the <code>AddPermission</code> request via the <code>Qualifier</code> parameter. For more information about versioning, see <a href=\"http://docs.aws.amazon.com/lambda/latest/dg/versioning-aliases.html\">AWS Lambda Function Versioning and Aliases</a>. </p> <p>Note that removal of a permission will cause an active event source to lose permission to the function.</p> <p>You need permission for the <code>lambda:RemovePermission</code> action.</p>"]
    fn remove_permission(&self,
                         input: &RemovePermissionRequest)
                         -> Result<(), RemovePermissionError> {
        let request_uri = format!("/2015-03-31/functions/{function_name}/policy/{statement_id}",
                                  function_name = input.function_name,
                                  statement_id = input.statement_id);

        let mut request = SignedRequest::new("DELETE", "lambda", &self.region, &request_uri);
        request.set_content_type("application/x-amz-json-1.1".to_owned());




        let mut params = Params::new();
        if let Some(ref x) = input.qualifier {
            params.put("Qualifier", x);
        }
        request.set_params(params);

        request.sign_with_plus(&self.credentials_provider.credentials()?, true);
        let mut response = self.dispatcher.dispatch(&request)?;

        match response.status {
            ::hyper::status::StatusCode::NoContent => {
                let result = ();


                Ok(result)
            }
            _ => {
                let mut body: Vec<u8> = Vec::new();
                try!(response.body.read_to_end(&mut body));
                Err(RemovePermissionError::from_body(String::from_utf8_lossy(&body).as_ref()))
            }
        }
    }


    #[doc="<p>Creates a list of tags (key-value pairs) on the Lambda function. Requires the Lambda function ARN (Amazon Resource Name). If a key is specified without a value, Lambda creates a tag with the specified key and a value of null. </p>"]
    fn tag_resource(&self, input: &TagResourceRequest) -> Result<(), TagResourceError> {
        let request_uri = format!("/2017-03-31/tags/{arn}", arn = input.resource);

        let mut request = SignedRequest::new("POST", "lambda", &self.region, &request_uri);
        request.set_content_type("application/x-amz-json-1.1".to_owned());


        let encoded = Some(serde_json::to_vec(input).unwrap());
        request.set_payload(encoded);



        request.sign_with_plus(&self.credentials_provider.credentials()?, true);
        let mut response = self.dispatcher.dispatch(&request)?;

        match response.status {
            ::hyper::status::StatusCode::NoContent => {
                let result = ();


                Ok(result)
            }
            _ => {
                let mut body: Vec<u8> = Vec::new();
                try!(response.body.read_to_end(&mut body));
                Err(TagResourceError::from_body(String::from_utf8_lossy(&body).as_ref()))
            }
        }
    }


    #[doc="<p>Removes tags from a Lambda function. Requires the function ARN (Amazon Resource Name). </p>"]
    fn untag_resource(&self, input: &UntagResourceRequest) -> Result<(), UntagResourceError> {
        let request_uri = format!("/2017-03-31/tags/{arn}", arn = input.resource);

        let mut request = SignedRequest::new("DELETE", "lambda", &self.region, &request_uri);
        request.set_content_type("application/x-amz-json-1.1".to_owned());




        let mut params = Params::new();
        for item in input.tag_keys.iter() {
            params.put("tagKeys", item);
        }
        request.set_params(params);

        request.sign_with_plus(&self.credentials_provider.credentials()?, true);
        let mut response = self.dispatcher.dispatch(&request)?;

        match response.status {
            ::hyper::status::StatusCode::NoContent => {
                let result = ();


                Ok(result)
            }
            _ => {
                let mut body: Vec<u8> = Vec::new();
                try!(response.body.read_to_end(&mut body));
                Err(UntagResourceError::from_body(String::from_utf8_lossy(&body).as_ref()))
            }
        }
    }


    #[doc="<p>Using this API you can update the function version to which the alias points and the alias description. For more information, see <a href=\"http://docs.aws.amazon.com/lambda/latest/dg/aliases-intro.html\">Introduction to AWS Lambda Aliases</a>.</p> <p>This requires permission for the lambda:UpdateAlias action.</p>"]
    fn update_alias(&self,
                    input: &UpdateAliasRequest)
                    -> Result<AliasConfiguration, UpdateAliasError> {
        let request_uri = format!("/2015-03-31/functions/{function_name}/aliases/{name}",
                                  function_name = input.function_name,
                                  name = input.name);

        let mut request = SignedRequest::new("PUT", "lambda", &self.region, &request_uri);
        request.set_content_type("application/x-amz-json-1.1".to_owned());


        let encoded = Some(serde_json::to_vec(input).unwrap());
        request.set_payload(encoded);



        request.sign_with_plus(&self.credentials_provider.credentials()?, true);
        let mut response = self.dispatcher.dispatch(&request)?;

        match response.status {
            ::hyper::status::StatusCode::Ok => {

                let mut body: Vec<u8> = Vec::new();
                try!(response.body.read_to_end(&mut body));

                if body == b"{}" {
                    body = b"null".to_vec();
                }

                debug!("Response body: {:?}", body);
                debug!("Response status: {}", response.status);
                let result = serde_json::from_slice::<AliasConfiguration>(&body).unwrap();



                Ok(result)
            }
            _ => {
                let mut body: Vec<u8> = Vec::new();
                try!(response.body.read_to_end(&mut body));
                Err(UpdateAliasError::from_body(String::from_utf8_lossy(&body).as_ref()))
            }
        }
    }


    #[doc="<p>You can update an event source mapping. This is useful if you want to change the parameters of the existing mapping without losing your position in the stream. You can change which function will receive the stream records, but to change the stream itself, you must create a new mapping.</p> <p>If you are using the versioning feature, you can update the event source mapping to map to a specific Lambda function version or alias as described in the <code>FunctionName</code> parameter. For information about the versioning feature, see <a href=\"http://docs.aws.amazon.com/lambda/latest/dg/versioning-aliases.html\">AWS Lambda Function Versioning and Aliases</a>. </p> <p>If you disable the event source mapping, AWS Lambda stops polling. If you enable again, it will resume polling from the time it had stopped polling, so you don't lose processing of any records. However, if you delete event source mapping and create it again, it will reset.</p> <p>This operation requires permission for the <code>lambda:UpdateEventSourceMapping</code> action.</p>"]
    fn update_event_source_mapping
        (&self,
         input: &UpdateEventSourceMappingRequest)
         -> Result<EventSourceMappingConfiguration, UpdateEventSourceMappingError> {
        let request_uri = format!("/2015-03-31/event-source-mappings/{uuid}",
                                  uuid = input.uuid);

        let mut request = SignedRequest::new("PUT", "lambda", &self.region, &request_uri);
        request.set_content_type("application/x-amz-json-1.1".to_owned());


        let encoded = Some(serde_json::to_vec(input).unwrap());
        request.set_payload(encoded);



        request.sign_with_plus(&self.credentials_provider.credentials()?, true);
        let mut response = self.dispatcher.dispatch(&request)?;

        match response.status {
            ::hyper::status::StatusCode::Accepted => {

                let mut body: Vec<u8> = Vec::new();
                try!(response.body.read_to_end(&mut body));

                if body == b"{}" {
                    body = b"null".to_vec();
                }

                debug!("Response body: {:?}", body);
                debug!("Response status: {}", response.status);
                let result = serde_json::from_slice::<EventSourceMappingConfiguration>(&body)
                    .unwrap();



                Ok(result)
            }
            _ => {
                let mut body: Vec<u8> = Vec::new();
                try!(response.body.read_to_end(&mut body));
                Err(UpdateEventSourceMappingError::from_body(String::from_utf8_lossy(&body)
                                                                 .as_ref()))
            }
        }
    }


    #[doc="<p>Updates the code for the specified Lambda function. This operation must only be used on an existing Lambda function and cannot be used to update the function configuration.</p> <p>If you are using the versioning feature, note this API will always update the $LATEST version of your Lambda function. For information about the versioning feature, see <a href=\"http://docs.aws.amazon.com/lambda/latest/dg/versioning-aliases.html\">AWS Lambda Function Versioning and Aliases</a>. </p> <p>This operation requires permission for the <code>lambda:UpdateFunctionCode</code> action.</p>"]
    fn update_function_code(&self,
                            input: &UpdateFunctionCodeRequest)
                            -> Result<FunctionConfiguration, UpdateFunctionCodeError> {
        let request_uri = format!("/2015-03-31/functions/{function_name}/code",
                                  function_name = input.function_name);

        let mut request = SignedRequest::new("PUT", "lambda", &self.region, &request_uri);
        request.set_content_type("application/x-amz-json-1.1".to_owned());


        let encoded = Some(serde_json::to_vec(input).unwrap());
        request.set_payload(encoded);



        request.sign_with_plus(&self.credentials_provider.credentials()?, true);
        let mut response = self.dispatcher.dispatch(&request)?;

        match response.status {
            ::hyper::status::StatusCode::Ok => {

                let mut body: Vec<u8> = Vec::new();
                try!(response.body.read_to_end(&mut body));

                if body == b"{}" {
                    body = b"null".to_vec();
                }

                debug!("Response body: {:?}", body);
                debug!("Response status: {}", response.status);
                let result = serde_json::from_slice::<FunctionConfiguration>(&body).unwrap();



                Ok(result)
            }
            _ => {
                let mut body: Vec<u8> = Vec::new();
                try!(response.body.read_to_end(&mut body));
                Err(UpdateFunctionCodeError::from_body(String::from_utf8_lossy(&body).as_ref()))
            }
        }
    }


    #[doc="<p>Updates the configuration parameters for the specified Lambda function by using the values provided in the request. You provide only the parameters you want to change. This operation must only be used on an existing Lambda function and cannot be used to update the function's code.</p> <p>If you are using the versioning feature, note this API will always update the $LATEST version of your Lambda function. For information about the versioning feature, see <a href=\"http://docs.aws.amazon.com/lambda/latest/dg/versioning-aliases.html\">AWS Lambda Function Versioning and Aliases</a>. </p> <p>This operation requires permission for the <code>lambda:UpdateFunctionConfiguration</code> action.</p>"]
    fn update_function_configuration
        (&self,
         input: &UpdateFunctionConfigurationRequest)
         -> Result<FunctionConfiguration, UpdateFunctionConfigurationError> {
        let request_uri = format!("/2015-03-31/functions/{function_name}/configuration",
                                  function_name = input.function_name);

        let mut request = SignedRequest::new("PUT", "lambda", &self.region, &request_uri);
        request.set_content_type("application/x-amz-json-1.1".to_owned());


        let encoded = Some(serde_json::to_vec(input).unwrap());
        request.set_payload(encoded);



        request.sign_with_plus(&self.credentials_provider.credentials()?, true);
        let mut response = self.dispatcher.dispatch(&request)?;

        match response.status {
            ::hyper::status::StatusCode::Ok => {

                let mut body: Vec<u8> = Vec::new();
                try!(response.body.read_to_end(&mut body));

                if body == b"{}" {
                    body = b"null".to_vec();
                }

                debug!("Response body: {:?}", body);
                debug!("Response status: {}", response.status);
                let result = serde_json::from_slice::<FunctionConfiguration>(&body).unwrap();



                Ok(result)
            }
            _ => {
                let mut body: Vec<u8> = Vec::new();
                try!(response.body.read_to_end(&mut body));
                Err(UpdateFunctionConfigurationError::from_body(String::from_utf8_lossy(&body)
                                                                    .as_ref()))
            }
        }
    }
}

#[cfg(test)]
mod protocol_tests {}<|MERGE_RESOLUTION|>--- conflicted
+++ resolved
@@ -13,15 +13,11 @@
 
 use std::fmt;
 use std::error::Error;
-<<<<<<< HEAD
 use std::io;
 use std::io::Read;
-use rusoto_core::request::HttpDispatchError;
-=======
 
 use rusoto_core::region;
 use rusoto_core::request::{DispatchSignedRequest, HttpDispatchError};
->>>>>>> 481a9285
 use rusoto_core::credential::{CredentialsError, ProvideAwsCredentials};
 
 use serde_json;
@@ -488,6 +484,38 @@
     #[serde(rename="VpcConfig")]
     #[serde(skip_serializing_if="Option::is_none")]
     pub vpc_config: Option<VpcConfigResponse>,
+}
+
+
+#[allow(non_camel_case_types)]
+#[derive(Clone,Debug,Eq,PartialEq)]
+pub enum FunctionVersion {
+    All,
+}
+
+impl Into<String> for FunctionVersion {
+    fn into(self) -> String {
+        let s: &'static str = self.into();
+        s.to_owned()
+    }
+}
+
+impl Into<&'static str> for FunctionVersion {
+    fn into(self) -> &'static str {
+        match self {
+            FunctionVersion::All => "ALL",
+        }
+    }
+}
+
+impl ::std::str::FromStr for FunctionVersion {
+    type Err = ();
+    fn from_str(s: &str) -> Result<Self, Self::Err> {
+        match s {
+            "ALL" => Ok(FunctionVersion::All),
+            _ => Err(()),
+        }
+    }
 }
 
 #[derive(Default,Debug,Clone,Serialize)]

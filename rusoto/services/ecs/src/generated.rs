--- conflicted
+++ resolved
@@ -13,15 +13,11 @@
 
 use std::fmt;
 use std::error::Error;
-<<<<<<< HEAD
 use std::io;
 use std::io::Read;
-use rusoto_core::request::HttpDispatchError;
-=======
 
 use rusoto_core::region;
 use rusoto_core::request::{DispatchSignedRequest, HttpDispatchError};
->>>>>>> 481a9285
 use rusoto_core::credential::{CredentialsError, ProvideAwsCredentials};
 
 use serde_json;
@@ -5392,19 +5388,13 @@
         let mut response = try!(self.dispatcher.dispatch(&request));
 
         match response.status {
-<<<<<<< HEAD
-            StatusCode::Ok => {
+            ::hyper::status::StatusCode::Ok => {
                 let mut body: Vec<u8> = Vec::new();
                 try!(response.body.read_to_end(&mut body));
                 Ok(serde_json::from_str::<CreateClusterResponse>(String::from_utf8_lossy(&body)
                                                                      .as_ref())
                            .unwrap())
             }
-=======
-            ::hyper::status::StatusCode::Ok => {
-                            Ok(serde_json::from_str::<CreateClusterResponse>(String::from_utf8_lossy(&response.body).as_ref()).unwrap())
-                        }
->>>>>>> 481a9285
             _ => {
                 let mut body: Vec<u8> = Vec::new();
                 try!(response.body.read_to_end(&mut body));
@@ -5431,19 +5421,13 @@
         let mut response = try!(self.dispatcher.dispatch(&request));
 
         match response.status {
-<<<<<<< HEAD
-            StatusCode::Ok => {
+            ::hyper::status::StatusCode::Ok => {
                 let mut body: Vec<u8> = Vec::new();
                 try!(response.body.read_to_end(&mut body));
                 Ok(serde_json::from_str::<CreateServiceResponse>(String::from_utf8_lossy(&body)
                                                                      .as_ref())
                            .unwrap())
             }
-=======
-            ::hyper::status::StatusCode::Ok => {
-                            Ok(serde_json::from_str::<CreateServiceResponse>(String::from_utf8_lossy(&response.body).as_ref()).unwrap())
-                        }
->>>>>>> 481a9285
             _ => {
                 let mut body: Vec<u8> = Vec::new();
                 try!(response.body.read_to_end(&mut body));
@@ -5470,19 +5454,13 @@
         let mut response = try!(self.dispatcher.dispatch(&request));
 
         match response.status {
-<<<<<<< HEAD
-            StatusCode::Ok => {
+            ::hyper::status::StatusCode::Ok => {
                 let mut body: Vec<u8> = Vec::new();
                 try!(response.body.read_to_end(&mut body));
                 Ok(serde_json::from_str::<DeleteAttributesResponse>(String::from_utf8_lossy(&body)
                                                                         .as_ref())
                            .unwrap())
             }
-=======
-            ::hyper::status::StatusCode::Ok => {
-                            Ok(serde_json::from_str::<DeleteAttributesResponse>(String::from_utf8_lossy(&response.body).as_ref()).unwrap())
-                        }
->>>>>>> 481a9285
             _ => {
                 let mut body: Vec<u8> = Vec::new();
                 try!(response.body.read_to_end(&mut body));
@@ -5509,19 +5487,13 @@
         let mut response = try!(self.dispatcher.dispatch(&request));
 
         match response.status {
-<<<<<<< HEAD
-            StatusCode::Ok => {
+            ::hyper::status::StatusCode::Ok => {
                 let mut body: Vec<u8> = Vec::new();
                 try!(response.body.read_to_end(&mut body));
                 Ok(serde_json::from_str::<DeleteClusterResponse>(String::from_utf8_lossy(&body)
                                                                      .as_ref())
                            .unwrap())
             }
-=======
-            ::hyper::status::StatusCode::Ok => {
-                            Ok(serde_json::from_str::<DeleteClusterResponse>(String::from_utf8_lossy(&response.body).as_ref()).unwrap())
-                        }
->>>>>>> 481a9285
             _ => {
                 let mut body: Vec<u8> = Vec::new();
                 try!(response.body.read_to_end(&mut body));
@@ -5548,19 +5520,13 @@
         let mut response = try!(self.dispatcher.dispatch(&request));
 
         match response.status {
-<<<<<<< HEAD
-            StatusCode::Ok => {
+            ::hyper::status::StatusCode::Ok => {
                 let mut body: Vec<u8> = Vec::new();
                 try!(response.body.read_to_end(&mut body));
                 Ok(serde_json::from_str::<DeleteServiceResponse>(String::from_utf8_lossy(&body)
                                                                      .as_ref())
                            .unwrap())
             }
-=======
-            ::hyper::status::StatusCode::Ok => {
-                            Ok(serde_json::from_str::<DeleteServiceResponse>(String::from_utf8_lossy(&response.body).as_ref()).unwrap())
-                        }
->>>>>>> 481a9285
             _ => {
                 let mut body: Vec<u8> = Vec::new();
                 try!(response.body.read_to_end(&mut body));
@@ -5588,8 +5554,7 @@
         let mut response = try!(self.dispatcher.dispatch(&request));
 
         match response.status {
-<<<<<<< HEAD
-            StatusCode::Ok => {
+            ::hyper::status::StatusCode::Ok => {
                 let mut body: Vec<u8> = Vec::new();
                 try!(response.body.read_to_end(&mut body));
                 Ok(serde_json::from_str::<DeregisterContainerInstanceResponse>(String::from_utf8_lossy(&body).as_ref()).unwrap())
@@ -5600,12 +5565,6 @@
                 Err(DeregisterContainerInstanceError::from_body(String::from_utf8_lossy(&body)
                                                                     .as_ref()))
             }
-=======
-            ::hyper::status::StatusCode::Ok => {
-                            Ok(serde_json::from_str::<DeregisterContainerInstanceResponse>(String::from_utf8_lossy(&response.body).as_ref()).unwrap())
-                        }
-            _ => Err(DeregisterContainerInstanceError::from_body(String::from_utf8_lossy(&response.body).as_ref())),
->>>>>>> 481a9285
         }
     }
 
@@ -5628,8 +5587,7 @@
         let mut response = try!(self.dispatcher.dispatch(&request));
 
         match response.status {
-<<<<<<< HEAD
-            StatusCode::Ok => {
+            ::hyper::status::StatusCode::Ok => {
                 let mut body: Vec<u8> = Vec::new();
                 try!(response.body.read_to_end(&mut body));
                 Ok(serde_json::from_str::<DeregisterTaskDefinitionResponse>(String::from_utf8_lossy(&body).as_ref()).unwrap())
@@ -5640,12 +5598,6 @@
                 Err(DeregisterTaskDefinitionError::from_body(String::from_utf8_lossy(&body)
                                                                  .as_ref()))
             }
-=======
-            ::hyper::status::StatusCode::Ok => {
-                            Ok(serde_json::from_str::<DeregisterTaskDefinitionResponse>(String::from_utf8_lossy(&response.body).as_ref()).unwrap())
-                        }
-            _ => Err(DeregisterTaskDefinitionError::from_body(String::from_utf8_lossy(&response.body).as_ref())),
->>>>>>> 481a9285
         }
     }
 
@@ -5667,19 +5619,13 @@
         let mut response = try!(self.dispatcher.dispatch(&request));
 
         match response.status {
-<<<<<<< HEAD
-            StatusCode::Ok => {
+            ::hyper::status::StatusCode::Ok => {
                 let mut body: Vec<u8> = Vec::new();
                 try!(response.body.read_to_end(&mut body));
                 Ok(serde_json::from_str::<DescribeClustersResponse>(String::from_utf8_lossy(&body)
                                                                         .as_ref())
                            .unwrap())
             }
-=======
-            ::hyper::status::StatusCode::Ok => {
-                            Ok(serde_json::from_str::<DescribeClustersResponse>(String::from_utf8_lossy(&response.body).as_ref()).unwrap())
-                        }
->>>>>>> 481a9285
             _ => {
                 let mut body: Vec<u8> = Vec::new();
                 try!(response.body.read_to_end(&mut body));
@@ -5707,8 +5653,7 @@
         let mut response = try!(self.dispatcher.dispatch(&request));
 
         match response.status {
-<<<<<<< HEAD
-            StatusCode::Ok => {
+            ::hyper::status::StatusCode::Ok => {
                 let mut body: Vec<u8> = Vec::new();
                 try!(response.body.read_to_end(&mut body));
                 Ok(serde_json::from_str::<DescribeContainerInstancesResponse>(String::from_utf8_lossy(&body).as_ref()).unwrap())
@@ -5719,12 +5664,6 @@
                 Err(DescribeContainerInstancesError::from_body(String::from_utf8_lossy(&body)
                                                                    .as_ref()))
             }
-=======
-            ::hyper::status::StatusCode::Ok => {
-                            Ok(serde_json::from_str::<DescribeContainerInstancesResponse>(String::from_utf8_lossy(&response.body).as_ref()).unwrap())
-                        }
-            _ => Err(DescribeContainerInstancesError::from_body(String::from_utf8_lossy(&response.body).as_ref())),
->>>>>>> 481a9285
         }
     }
 
@@ -5746,19 +5685,13 @@
         let mut response = try!(self.dispatcher.dispatch(&request));
 
         match response.status {
-<<<<<<< HEAD
-            StatusCode::Ok => {
+            ::hyper::status::StatusCode::Ok => {
                 let mut body: Vec<u8> = Vec::new();
                 try!(response.body.read_to_end(&mut body));
                 Ok(serde_json::from_str::<DescribeServicesResponse>(String::from_utf8_lossy(&body)
                                                                         .as_ref())
                            .unwrap())
             }
-=======
-            ::hyper::status::StatusCode::Ok => {
-                            Ok(serde_json::from_str::<DescribeServicesResponse>(String::from_utf8_lossy(&response.body).as_ref()).unwrap())
-                        }
->>>>>>> 481a9285
             _ => {
                 let mut body: Vec<u8> = Vec::new();
                 try!(response.body.read_to_end(&mut body));
@@ -5786,17 +5719,11 @@
         let mut response = try!(self.dispatcher.dispatch(&request));
 
         match response.status {
-<<<<<<< HEAD
-            StatusCode::Ok => {
+            ::hyper::status::StatusCode::Ok => {
                 let mut body: Vec<u8> = Vec::new();
                 try!(response.body.read_to_end(&mut body));
                 Ok(serde_json::from_str::<DescribeTaskDefinitionResponse>(String::from_utf8_lossy(&body).as_ref()).unwrap())
             }
-=======
-            ::hyper::status::StatusCode::Ok => {
-                            Ok(serde_json::from_str::<DescribeTaskDefinitionResponse>(String::from_utf8_lossy(&response.body).as_ref()).unwrap())
-                        }
->>>>>>> 481a9285
             _ => {
                 let mut body: Vec<u8> = Vec::new();
                 try!(response.body.read_to_end(&mut body));
@@ -5823,19 +5750,13 @@
         let mut response = try!(self.dispatcher.dispatch(&request));
 
         match response.status {
-<<<<<<< HEAD
-            StatusCode::Ok => {
+            ::hyper::status::StatusCode::Ok => {
                 let mut body: Vec<u8> = Vec::new();
                 try!(response.body.read_to_end(&mut body));
                 Ok(serde_json::from_str::<DescribeTasksResponse>(String::from_utf8_lossy(&body)
                                                                      .as_ref())
                            .unwrap())
             }
-=======
-            ::hyper::status::StatusCode::Ok => {
-                            Ok(serde_json::from_str::<DescribeTasksResponse>(String::from_utf8_lossy(&response.body).as_ref()).unwrap())
-                        }
->>>>>>> 481a9285
             _ => {
                 let mut body: Vec<u8> = Vec::new();
                 try!(response.body.read_to_end(&mut body));
@@ -5863,17 +5784,11 @@
         let mut response = try!(self.dispatcher.dispatch(&request));
 
         match response.status {
-<<<<<<< HEAD
-            StatusCode::Ok => {
+            ::hyper::status::StatusCode::Ok => {
                 let mut body: Vec<u8> = Vec::new();
                 try!(response.body.read_to_end(&mut body));
                 Ok(serde_json::from_str::<DiscoverPollEndpointResponse>(String::from_utf8_lossy(&body).as_ref()).unwrap())
             }
-=======
-            ::hyper::status::StatusCode::Ok => {
-                            Ok(serde_json::from_str::<DiscoverPollEndpointResponse>(String::from_utf8_lossy(&response.body).as_ref()).unwrap())
-                        }
->>>>>>> 481a9285
             _ => {
                 let mut body: Vec<u8> = Vec::new();
                 try!(response.body.read_to_end(&mut body));
@@ -5900,19 +5815,13 @@
         let mut response = try!(self.dispatcher.dispatch(&request));
 
         match response.status {
-<<<<<<< HEAD
-            StatusCode::Ok => {
+            ::hyper::status::StatusCode::Ok => {
                 let mut body: Vec<u8> = Vec::new();
                 try!(response.body.read_to_end(&mut body));
                 Ok(serde_json::from_str::<ListAttributesResponse>(String::from_utf8_lossy(&body)
                                                                       .as_ref())
                            .unwrap())
             }
-=======
-            ::hyper::status::StatusCode::Ok => {
-                            Ok(serde_json::from_str::<ListAttributesResponse>(String::from_utf8_lossy(&response.body).as_ref()).unwrap())
-                        }
->>>>>>> 481a9285
             _ => {
                 let mut body: Vec<u8> = Vec::new();
                 try!(response.body.read_to_end(&mut body));
@@ -5939,19 +5848,13 @@
         let mut response = try!(self.dispatcher.dispatch(&request));
 
         match response.status {
-<<<<<<< HEAD
-            StatusCode::Ok => {
+            ::hyper::status::StatusCode::Ok => {
                 let mut body: Vec<u8> = Vec::new();
                 try!(response.body.read_to_end(&mut body));
                 Ok(serde_json::from_str::<ListClustersResponse>(String::from_utf8_lossy(&body)
                                                                     .as_ref())
                            .unwrap())
             }
-=======
-            ::hyper::status::StatusCode::Ok => {
-                            Ok(serde_json::from_str::<ListClustersResponse>(String::from_utf8_lossy(&response.body).as_ref()).unwrap())
-                        }
->>>>>>> 481a9285
             _ => {
                 let mut body: Vec<u8> = Vec::new();
                 try!(response.body.read_to_end(&mut body));
@@ -5979,17 +5882,11 @@
         let mut response = try!(self.dispatcher.dispatch(&request));
 
         match response.status {
-<<<<<<< HEAD
-            StatusCode::Ok => {
+            ::hyper::status::StatusCode::Ok => {
                 let mut body: Vec<u8> = Vec::new();
                 try!(response.body.read_to_end(&mut body));
                 Ok(serde_json::from_str::<ListContainerInstancesResponse>(String::from_utf8_lossy(&body).as_ref()).unwrap())
             }
-=======
-            ::hyper::status::StatusCode::Ok => {
-                            Ok(serde_json::from_str::<ListContainerInstancesResponse>(String::from_utf8_lossy(&response.body).as_ref()).unwrap())
-                        }
->>>>>>> 481a9285
             _ => {
                 let mut body: Vec<u8> = Vec::new();
                 try!(response.body.read_to_end(&mut body));
@@ -6016,19 +5913,13 @@
         let mut response = try!(self.dispatcher.dispatch(&request));
 
         match response.status {
-<<<<<<< HEAD
-            StatusCode::Ok => {
+            ::hyper::status::StatusCode::Ok => {
                 let mut body: Vec<u8> = Vec::new();
                 try!(response.body.read_to_end(&mut body));
                 Ok(serde_json::from_str::<ListServicesResponse>(String::from_utf8_lossy(&body)
                                                                     .as_ref())
                            .unwrap())
             }
-=======
-            ::hyper::status::StatusCode::Ok => {
-                            Ok(serde_json::from_str::<ListServicesResponse>(String::from_utf8_lossy(&response.body).as_ref()).unwrap())
-                        }
->>>>>>> 481a9285
             _ => {
                 let mut body: Vec<u8> = Vec::new();
                 try!(response.body.read_to_end(&mut body));
@@ -6056,8 +5947,7 @@
         let mut response = try!(self.dispatcher.dispatch(&request));
 
         match response.status {
-<<<<<<< HEAD
-            StatusCode::Ok => {
+            ::hyper::status::StatusCode::Ok => {
                 let mut body: Vec<u8> = Vec::new();
                 try!(response.body.read_to_end(&mut body));
                 Ok(serde_json::from_str::<ListTaskDefinitionFamiliesResponse>(String::from_utf8_lossy(&body).as_ref()).unwrap())
@@ -6068,12 +5958,6 @@
                 Err(ListTaskDefinitionFamiliesError::from_body(String::from_utf8_lossy(&body)
                                                                    .as_ref()))
             }
-=======
-            ::hyper::status::StatusCode::Ok => {
-                            Ok(serde_json::from_str::<ListTaskDefinitionFamiliesResponse>(String::from_utf8_lossy(&response.body).as_ref()).unwrap())
-                        }
-            _ => Err(ListTaskDefinitionFamiliesError::from_body(String::from_utf8_lossy(&response.body).as_ref())),
->>>>>>> 481a9285
         }
     }
 
@@ -6095,17 +5979,11 @@
         let mut response = try!(self.dispatcher.dispatch(&request));
 
         match response.status {
-<<<<<<< HEAD
-            StatusCode::Ok => {
+            ::hyper::status::StatusCode::Ok => {
                 let mut body: Vec<u8> = Vec::new();
                 try!(response.body.read_to_end(&mut body));
                 Ok(serde_json::from_str::<ListTaskDefinitionsResponse>(String::from_utf8_lossy(&body).as_ref()).unwrap())
             }
-=======
-            ::hyper::status::StatusCode::Ok => {
-                            Ok(serde_json::from_str::<ListTaskDefinitionsResponse>(String::from_utf8_lossy(&response.body).as_ref()).unwrap())
-                        }
->>>>>>> 481a9285
             _ => {
                 let mut body: Vec<u8> = Vec::new();
                 try!(response.body.read_to_end(&mut body));
@@ -6130,8 +6008,7 @@
         let mut response = try!(self.dispatcher.dispatch(&request));
 
         match response.status {
-<<<<<<< HEAD
-            StatusCode::Ok => {
+            ::hyper::status::StatusCode::Ok => {
                 let mut body: Vec<u8> = Vec::new();
                 try!(response.body.read_to_end(&mut body));
                 Ok(serde_json::from_str::<ListTasksResponse>(String::from_utf8_lossy(&body)
@@ -6143,12 +6020,6 @@
                 try!(response.body.read_to_end(&mut body));
                 Err(ListTasksError::from_body(String::from_utf8_lossy(&body).as_ref()))
             }
-=======
-            ::hyper::status::StatusCode::Ok => {
-                            Ok(serde_json::from_str::<ListTasksResponse>(String::from_utf8_lossy(&response.body).as_ref()).unwrap())
-                        }
-            _ => Err(ListTasksError::from_body(String::from_utf8_lossy(&response.body).as_ref())),
->>>>>>> 481a9285
         }
     }
 
@@ -6170,19 +6041,13 @@
         let mut response = try!(self.dispatcher.dispatch(&request));
 
         match response.status {
-<<<<<<< HEAD
-            StatusCode::Ok => {
+            ::hyper::status::StatusCode::Ok => {
                 let mut body: Vec<u8> = Vec::new();
                 try!(response.body.read_to_end(&mut body));
                 Ok(serde_json::from_str::<PutAttributesResponse>(String::from_utf8_lossy(&body)
                                                                      .as_ref())
                            .unwrap())
             }
-=======
-            ::hyper::status::StatusCode::Ok => {
-                            Ok(serde_json::from_str::<PutAttributesResponse>(String::from_utf8_lossy(&response.body).as_ref()).unwrap())
-                        }
->>>>>>> 481a9285
             _ => {
                 let mut body: Vec<u8> = Vec::new();
                 try!(response.body.read_to_end(&mut body));
@@ -6210,8 +6075,7 @@
         let mut response = try!(self.dispatcher.dispatch(&request));
 
         match response.status {
-<<<<<<< HEAD
-            StatusCode::Ok => {
+            ::hyper::status::StatusCode::Ok => {
                 let mut body: Vec<u8> = Vec::new();
                 try!(response.body.read_to_end(&mut body));
                 Ok(serde_json::from_str::<RegisterContainerInstanceResponse>(String::from_utf8_lossy(&body).as_ref()).unwrap())
@@ -6222,12 +6086,6 @@
                 Err(RegisterContainerInstanceError::from_body(String::from_utf8_lossy(&body)
                                                                   .as_ref()))
             }
-=======
-            ::hyper::status::StatusCode::Ok => {
-                            Ok(serde_json::from_str::<RegisterContainerInstanceResponse>(String::from_utf8_lossy(&response.body).as_ref()).unwrap())
-                        }
-            _ => Err(RegisterContainerInstanceError::from_body(String::from_utf8_lossy(&response.body).as_ref())),
->>>>>>> 481a9285
         }
     }
 
@@ -6250,17 +6108,11 @@
         let mut response = try!(self.dispatcher.dispatch(&request));
 
         match response.status {
-<<<<<<< HEAD
-            StatusCode::Ok => {
+            ::hyper::status::StatusCode::Ok => {
                 let mut body: Vec<u8> = Vec::new();
                 try!(response.body.read_to_end(&mut body));
                 Ok(serde_json::from_str::<RegisterTaskDefinitionResponse>(String::from_utf8_lossy(&body).as_ref()).unwrap())
             }
-=======
-            ::hyper::status::StatusCode::Ok => {
-                            Ok(serde_json::from_str::<RegisterTaskDefinitionResponse>(String::from_utf8_lossy(&response.body).as_ref()).unwrap())
-                        }
->>>>>>> 481a9285
             _ => {
                 let mut body: Vec<u8> = Vec::new();
                 try!(response.body.read_to_end(&mut body));
@@ -6284,8 +6136,7 @@
         let mut response = try!(self.dispatcher.dispatch(&request));
 
         match response.status {
-<<<<<<< HEAD
-            StatusCode::Ok => {
+            ::hyper::status::StatusCode::Ok => {
                 let mut body: Vec<u8> = Vec::new();
                 try!(response.body.read_to_end(&mut body));
                 Ok(serde_json::from_str::<RunTaskResponse>(String::from_utf8_lossy(&body).as_ref())
@@ -6295,12 +6146,6 @@
                 let mut body: Vec<u8> = Vec::new();
                 try!(response.body.read_to_end(&mut body));
                 Err(RunTaskError::from_body(String::from_utf8_lossy(&body).as_ref()))
-=======
-            ::hyper::status::StatusCode::Ok => {
-                Ok(serde_json::from_str::<RunTaskResponse>(String::from_utf8_lossy(&response.body)
-                                                               .as_ref())
-                           .unwrap())
->>>>>>> 481a9285
             }
         }
     }
@@ -6321,8 +6166,7 @@
         let mut response = try!(self.dispatcher.dispatch(&request));
 
         match response.status {
-<<<<<<< HEAD
-            StatusCode::Ok => {
+            ::hyper::status::StatusCode::Ok => {
                 let mut body: Vec<u8> = Vec::new();
                 try!(response.body.read_to_end(&mut body));
                 Ok(serde_json::from_str::<StartTaskResponse>(String::from_utf8_lossy(&body)
@@ -6334,12 +6178,6 @@
                 try!(response.body.read_to_end(&mut body));
                 Err(StartTaskError::from_body(String::from_utf8_lossy(&body).as_ref()))
             }
-=======
-            ::hyper::status::StatusCode::Ok => {
-                            Ok(serde_json::from_str::<StartTaskResponse>(String::from_utf8_lossy(&response.body).as_ref()).unwrap())
-                        }
-            _ => Err(StartTaskError::from_body(String::from_utf8_lossy(&response.body).as_ref())),
->>>>>>> 481a9285
         }
     }
 
@@ -6359,8 +6197,7 @@
         let mut response = try!(self.dispatcher.dispatch(&request));
 
         match response.status {
-<<<<<<< HEAD
-            StatusCode::Ok => {
+            ::hyper::status::StatusCode::Ok => {
                 let mut body: Vec<u8> = Vec::new();
                 try!(response.body.read_to_end(&mut body));
                 Ok(serde_json::from_str::<StopTaskResponse>(String::from_utf8_lossy(&body)
@@ -6372,12 +6209,6 @@
                 try!(response.body.read_to_end(&mut body));
                 Err(StopTaskError::from_body(String::from_utf8_lossy(&body).as_ref()))
             }
-=======
-            ::hyper::status::StatusCode::Ok => {
-                            Ok(serde_json::from_str::<StopTaskResponse>(String::from_utf8_lossy(&response.body).as_ref()).unwrap())
-                        }
-            _ => Err(StopTaskError::from_body(String::from_utf8_lossy(&response.body).as_ref())),
->>>>>>> 481a9285
         }
     }
 
@@ -6400,8 +6231,7 @@
         let mut response = try!(self.dispatcher.dispatch(&request));
 
         match response.status {
-<<<<<<< HEAD
-            StatusCode::Ok => {
+            ::hyper::status::StatusCode::Ok => {
                 let mut body: Vec<u8> = Vec::new();
                 try!(response.body.read_to_end(&mut body));
                 Ok(serde_json::from_str::<SubmitContainerStateChangeResponse>(String::from_utf8_lossy(&body).as_ref()).unwrap())
@@ -6412,12 +6242,6 @@
                 Err(SubmitContainerStateChangeError::from_body(String::from_utf8_lossy(&body)
                                                                    .as_ref()))
             }
-=======
-            ::hyper::status::StatusCode::Ok => {
-                            Ok(serde_json::from_str::<SubmitContainerStateChangeResponse>(String::from_utf8_lossy(&response.body).as_ref()).unwrap())
-                        }
-            _ => Err(SubmitContainerStateChangeError::from_body(String::from_utf8_lossy(&response.body).as_ref())),
->>>>>>> 481a9285
         }
     }
 
@@ -6440,17 +6264,11 @@
         let mut response = try!(self.dispatcher.dispatch(&request));
 
         match response.status {
-<<<<<<< HEAD
-            StatusCode::Ok => {
+            ::hyper::status::StatusCode::Ok => {
                 let mut body: Vec<u8> = Vec::new();
                 try!(response.body.read_to_end(&mut body));
                 Ok(serde_json::from_str::<SubmitTaskStateChangeResponse>(String::from_utf8_lossy(&body).as_ref()).unwrap())
             }
-=======
-            ::hyper::status::StatusCode::Ok => {
-                            Ok(serde_json::from_str::<SubmitTaskStateChangeResponse>(String::from_utf8_lossy(&response.body).as_ref()).unwrap())
-                        }
->>>>>>> 481a9285
             _ => {
                 let mut body: Vec<u8> = Vec::new();
                 try!(response.body.read_to_end(&mut body));
@@ -6478,17 +6296,11 @@
         let mut response = try!(self.dispatcher.dispatch(&request));
 
         match response.status {
-<<<<<<< HEAD
-            StatusCode::Ok => {
+            ::hyper::status::StatusCode::Ok => {
                 let mut body: Vec<u8> = Vec::new();
                 try!(response.body.read_to_end(&mut body));
                 Ok(serde_json::from_str::<UpdateContainerAgentResponse>(String::from_utf8_lossy(&body).as_ref()).unwrap())
             }
-=======
-            ::hyper::status::StatusCode::Ok => {
-                            Ok(serde_json::from_str::<UpdateContainerAgentResponse>(String::from_utf8_lossy(&response.body).as_ref()).unwrap())
-                        }
->>>>>>> 481a9285
             _ => {
                 let mut body: Vec<u8> = Vec::new();
                 try!(response.body.read_to_end(&mut body));
@@ -6516,8 +6328,7 @@
         let mut response = try!(self.dispatcher.dispatch(&request));
 
         match response.status {
-<<<<<<< HEAD
-            StatusCode::Ok => {
+            ::hyper::status::StatusCode::Ok => {
                 let mut body: Vec<u8> = Vec::new();
                 try!(response.body.read_to_end(&mut body));
                 Ok(serde_json::from_str::<UpdateContainerInstancesStateResponse>(String::from_utf8_lossy(&body).as_ref()).unwrap())
@@ -6528,12 +6339,6 @@
                 Err(UpdateContainerInstancesStateError::from_body(String::from_utf8_lossy(&body)
                                                                       .as_ref()))
             }
-=======
-            ::hyper::status::StatusCode::Ok => {
-                            Ok(serde_json::from_str::<UpdateContainerInstancesStateResponse>(String::from_utf8_lossy(&response.body).as_ref()).unwrap())
-                        }
-            _ => Err(UpdateContainerInstancesStateError::from_body(String::from_utf8_lossy(&response.body).as_ref())),
->>>>>>> 481a9285
         }
     }
 
@@ -6555,19 +6360,13 @@
         let mut response = try!(self.dispatcher.dispatch(&request));
 
         match response.status {
-<<<<<<< HEAD
-            StatusCode::Ok => {
+            ::hyper::status::StatusCode::Ok => {
                 let mut body: Vec<u8> = Vec::new();
                 try!(response.body.read_to_end(&mut body));
                 Ok(serde_json::from_str::<UpdateServiceResponse>(String::from_utf8_lossy(&body)
                                                                      .as_ref())
                            .unwrap())
             }
-=======
-            ::hyper::status::StatusCode::Ok => {
-                            Ok(serde_json::from_str::<UpdateServiceResponse>(String::from_utf8_lossy(&response.body).as_ref()).unwrap())
-                        }
->>>>>>> 481a9285
             _ => {
                 let mut body: Vec<u8> = Vec::new();
                 try!(response.body.read_to_end(&mut body));

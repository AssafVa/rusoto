
// =================================================================
//
//                           * WARNING *
//
//                    This file is generated!
//
//  Changes made to this file will be overwritten. If changes are
//  required to the generated code, the service_crategen project
//  must be updated to generate the changes.
//
// =================================================================

use std::fmt;
use std::error::Error;
<<<<<<< HEAD
use std::io;
use std::io::Read;
use rusoto_core::request::HttpDispatchError;
=======

use rusoto_core::region;
use rusoto_core::request::{DispatchSignedRequest, HttpDispatchError};
>>>>>>> 481a9285
use rusoto_core::credential::{CredentialsError, ProvideAwsCredentials};

use serde_json;
use rusoto_core::signature::SignedRequest;
use serde_json::Value as SerdeJsonValue;
use serde_json::from_str;
#[doc="<p>An entry for a single application in the application catalog.</p>"]
#[derive(Default,Debug,Clone,Deserialize)]
pub struct Application {
    #[doc="<p>The name of the application shown to the end users.</p>"]
    #[serde(rename="DisplayName")]
    #[serde(skip_serializing_if="Option::is_none")]
    pub display_name: Option<String>,
    #[doc="<p>If there is a problem, an application can be disabled after image creation.</p>"]
    #[serde(rename="Enabled")]
    #[serde(skip_serializing_if="Option::is_none")]
    pub enabled: Option<bool>,
    #[doc="<p>The URL for the application icon. This URL may be time-limited.</p>"]
    #[serde(rename="IconURL")]
    #[serde(skip_serializing_if="Option::is_none")]
    pub icon_url: Option<String>,
    #[doc="<p>A list of arguments that are passed to the application at launch.</p>"]
    #[serde(rename="LaunchParameters")]
    #[serde(skip_serializing_if="Option::is_none")]
    pub launch_parameters: Option<String>,
    #[doc="<p>The path to the application executable in the instance.</p>"]
    #[serde(rename="LaunchPath")]
    #[serde(skip_serializing_if="Option::is_none")]
    pub launch_path: Option<String>,
    #[doc="<p>Additional attributes that describe the application.</p>"]
    #[serde(rename="Metadata")]
    #[serde(skip_serializing_if="Option::is_none")]
    pub metadata: Option<::std::collections::HashMap<String, String>>,
    #[doc="<p>The unique identifier for the application.</p>"]
    #[serde(rename="Name")]
    #[serde(skip_serializing_if="Option::is_none")]
    pub name: Option<String>,
}

#[derive(Default,Debug,Clone,Serialize)]
pub struct AssociateFleetRequest {
    #[doc="<p>The name of the fleet to associate.</p>"]
    #[serde(rename="FleetName")]
    pub fleet_name: String,
    #[doc="<p>The name of the stack to which the fleet is associated.</p>"]
    #[serde(rename="StackName")]
    pub stack_name: String,
}

#[derive(Default,Debug,Clone,Deserialize)]
pub struct AssociateFleetResult;


#[allow(non_camel_case_types)]
#[derive(Clone,Debug,Eq,PartialEq)]
pub enum AuthenticationType {
    Api,
    Saml,
    Userpool,
}

impl Into<String> for AuthenticationType {
    fn into(self) -> String {
        let s: &'static str = self.into();
        s.to_owned()
    }
}

impl Into<&'static str> for AuthenticationType {
    fn into(self) -> &'static str {
        match self {
            AuthenticationType::Api => "API",
            AuthenticationType::Saml => "SAML",
            AuthenticationType::Userpool => "USERPOOL",
        }
    }
}

impl ::std::str::FromStr for AuthenticationType {
    type Err = ();
    fn from_str(s: &str) -> Result<Self, Self::Err> {
        match s {
            "API" => Ok(AuthenticationType::Api),
            "SAML" => Ok(AuthenticationType::Saml),
            "USERPOOL" => Ok(AuthenticationType::Userpool),
            _ => Err(()),
        }
    }
}

#[doc="<p>The capacity configuration for the fleet.</p>"]
#[derive(Default,Debug,Clone,Serialize)]
pub struct ComputeCapacity {
    #[doc="<p>The desired number of streaming instances.</p>"]
    #[serde(rename="DesiredInstances")]
    pub desired_instances: i64,
}

#[doc="<p>The capacity information for the fleet.</p>"]
#[derive(Default,Debug,Clone,Deserialize)]
pub struct ComputeCapacityStatus {
    #[doc="<p>The number of currently available instances that can be used to stream sessions.</p>"]
    #[serde(rename="Available")]
    #[serde(skip_serializing_if="Option::is_none")]
    pub available: Option<i64>,
    #[doc="<p>The desired number of streaming instances.</p>"]
    #[serde(rename="Desired")]
    pub desired: i64,
    #[doc="<p>The number of instances that are being used for streaming.</p>"]
    #[serde(rename="InUse")]
    #[serde(skip_serializing_if="Option::is_none")]
    pub in_use: Option<i64>,
    #[doc="<p>The total number of simultaneous streaming instances that are running.</p>"]
    #[serde(rename="Running")]
    #[serde(skip_serializing_if="Option::is_none")]
    pub running: Option<i64>,
}

#[derive(Default,Debug,Clone,Serialize)]
pub struct CreateDirectoryConfigRequest {
    #[doc="<p>The fully qualified name of the directory, such as corp.example.com</p>"]
    #[serde(rename="DirectoryName")]
    pub directory_name: String,
    #[doc="<p>The list of the distinguished names of organizational units to place computer accounts in.</p>"]
    #[serde(rename="OrganizationalUnitDistinguishedNames")]
    pub organizational_unit_distinguished_names: Vec<String>,
    #[doc="<p>The <i>AccountName</i> and <i>AccountPassword</i> values for the service account, which are used by the streaming instance to connect to the directory.</p>"]
    #[serde(rename="ServiceAccountCredentials")]
    pub service_account_credentials: ServiceAccountCredentials,
}

#[derive(Default,Debug,Clone,Deserialize)]
pub struct CreateDirectoryConfigResult {
    #[doc="<p>Directory configuration details.</p>"]
    #[serde(rename="DirectoryConfig")]
    #[serde(skip_serializing_if="Option::is_none")]
    pub directory_config: Option<DirectoryConfig>,
}

#[doc="<p>Contains the parameters for the new fleet to create.</p>"]
#[derive(Default,Debug,Clone,Serialize)]
pub struct CreateFleetRequest {
    #[doc="<p>The parameters for the capacity allocated to the fleet.</p>"]
    #[serde(rename="ComputeCapacity")]
    pub compute_capacity: ComputeCapacity,
    #[doc="<p>The description of the fleet.</p>"]
    #[serde(rename="Description")]
    #[serde(skip_serializing_if="Option::is_none")]
    pub description: Option<String>,
    #[doc="<p>The time after disconnection when a session is considered to have ended. If a user who got disconnected reconnects within this timeout interval, the user is connected back to their previous session. The input can be any numeric value in seconds between 60 and 57600. </p>"]
    #[serde(rename="DisconnectTimeoutInSeconds")]
    #[serde(skip_serializing_if="Option::is_none")]
    pub disconnect_timeout_in_seconds: Option<i64>,
    #[doc="<p>The display name of the fleet.</p>"]
    #[serde(rename="DisplayName")]
    #[serde(skip_serializing_if="Option::is_none")]
    pub display_name: Option<String>,
    #[doc="<p>The <i>DirectoryName</i> and <i>OrganizationalUnitDistinguishedName</i> values, which are used to join domains for the AppStream 2.0 streaming instances.</p>"]
    #[serde(rename="DomainJoinInfo")]
    #[serde(skip_serializing_if="Option::is_none")]
    pub domain_join_info: Option<DomainJoinInfo>,
    #[doc="<p>Enables or disables default internet access for the fleet.</p>"]
    #[serde(rename="EnableDefaultInternetAccess")]
    #[serde(skip_serializing_if="Option::is_none")]
    pub enable_default_internet_access: Option<bool>,
    #[doc="<p>Unique name of the image used by the fleet.</p>"]
    #[serde(rename="ImageName")]
    pub image_name: String,
    #[doc="<p>The instance type of compute resources for the fleet. Fleet instances are launched from this instance type. Available instance types are:</p> <ul> <li> <p>stream.standard.medium</p> </li> <li> <p>stream.standard.large</p> </li> <li> <p>stream.compute.large</p> </li> <li> <p>stream.compute.xlarge</p> </li> <li> <p>stream.compute.2xlarge</p> </li> <li> <p>stream.compute.4xlarge</p> </li> <li> <p>stream.compute.8xlarge</p> </li> <li> <p>stream.memory.large</p> </li> <li> <p>stream.memory.xlarge</p> </li> <li> <p>stream.memory.2xlarge</p> </li> <li> <p>stream.memory.4xlarge</p> </li> <li> <p>stream.memory.8xlarge</p> </li> <li> <p>stream.graphics-pro.4xlarge</p> </li> <li> <p>stream.graphics-pro.8xlarge</p> </li> <li> <p>stream.graphics-pro.16xlarge</p> </li> <li> <p>stream.graphics-desktop.2xlarge</p> </li> </ul>"]
    #[serde(rename="InstanceType")]
    pub instance_type: String,
    #[doc="<p>The maximum time for which a streaming session can run. The input can be any numeric value in seconds between 600 and 57600.</p>"]
    #[serde(rename="MaxUserDurationInSeconds")]
    #[serde(skip_serializing_if="Option::is_none")]
    pub max_user_duration_in_seconds: Option<i64>,
    #[doc="<p>A unique identifier for the fleet.</p>"]
    #[serde(rename="Name")]
    pub name: String,
    #[doc="<p>The VPC configuration for the fleet.</p>"]
    #[serde(rename="VpcConfig")]
    #[serde(skip_serializing_if="Option::is_none")]
    pub vpc_config: Option<VpcConfig>,
}

#[derive(Default,Debug,Clone,Deserialize)]
pub struct CreateFleetResult {
    #[doc="<p>The details for the created fleet.</p>"]
    #[serde(rename="Fleet")]
    #[serde(skip_serializing_if="Option::is_none")]
    pub fleet: Option<Fleet>,
}

#[derive(Default,Debug,Clone,Serialize)]
pub struct CreateStackRequest {
    #[doc="<p>The description displayed to end users on the AppStream 2.0 portal.</p>"]
    #[serde(rename="Description")]
    #[serde(skip_serializing_if="Option::is_none")]
    pub description: Option<String>,
    #[doc="<p>The name displayed to end users on the AppStream 2.0 portal.</p>"]
    #[serde(rename="DisplayName")]
    #[serde(skip_serializing_if="Option::is_none")]
    pub display_name: Option<String>,
    #[doc="<p>The unique identifier for this stack.</p>"]
    #[serde(rename="Name")]
    pub name: String,
    #[doc="<p>The storage connectors to be enabled for the stack.</p>"]
    #[serde(rename="StorageConnectors")]
    #[serde(skip_serializing_if="Option::is_none")]
    pub storage_connectors: Option<Vec<StorageConnector>>,
}

#[derive(Default,Debug,Clone,Deserialize)]
pub struct CreateStackResult {
    #[doc="<p>The details for the created stack.</p>"]
    #[serde(rename="Stack")]
    #[serde(skip_serializing_if="Option::is_none")]
    pub stack: Option<Stack>,
}

#[derive(Default,Debug,Clone,Serialize)]
pub struct CreateStreamingURLRequest {
    #[doc="<p>The ID of the application that must be launched after the session starts.</p>"]
    #[serde(rename="ApplicationId")]
    #[serde(skip_serializing_if="Option::is_none")]
    pub application_id: Option<String>,
    #[doc="<p>The fleet for which the URL is generated.</p>"]
    #[serde(rename="FleetName")]
    pub fleet_name: String,
    #[doc="<p>The sessionContext of the streaming URL.</p>"]
    #[serde(rename="SessionContext")]
    #[serde(skip_serializing_if="Option::is_none")]
    pub session_context: Option<String>,
    #[doc="<p>The stack for which the URL is generated.</p>"]
    #[serde(rename="StackName")]
    pub stack_name: String,
    #[doc="<p>A unique user ID for whom the URL is generated.</p>"]
    #[serde(rename="UserId")]
    pub user_id: String,
    #[doc="<p>The duration up to which the URL returned by this action is valid. The input can be any numeric value in seconds between 1 and 604800 seconds.</p>"]
    #[serde(rename="Validity")]
    #[serde(skip_serializing_if="Option::is_none")]
    pub validity: Option<i64>,
}

#[derive(Default,Debug,Clone,Deserialize)]
pub struct CreateStreamingURLResult {
    #[doc="<p>Elapsed seconds after the Unix epoch, when this URL expires.</p>"]
    #[serde(rename="Expires")]
    #[serde(skip_serializing_if="Option::is_none")]
    pub expires: Option<f64>,
    #[doc="<p>The URL to start the AppStream 2.0 streaming session.</p>"]
    #[serde(rename="StreamingURL")]
    #[serde(skip_serializing_if="Option::is_none")]
    pub streaming_url: Option<String>,
}

#[derive(Default,Debug,Clone,Serialize)]
pub struct DeleteDirectoryConfigRequest {
    #[doc="<p>The name of the directory configuration to be deleted.</p>"]
    #[serde(rename="DirectoryName")]
    pub directory_name: String,
}

#[derive(Default,Debug,Clone,Deserialize)]
pub struct DeleteDirectoryConfigResult;

#[derive(Default,Debug,Clone,Serialize)]
pub struct DeleteFleetRequest {
    #[doc="<p>The name of the fleet to be deleted.</p>"]
    #[serde(rename="Name")]
    pub name: String,
}

#[derive(Default,Debug,Clone,Deserialize)]
pub struct DeleteFleetResult;

#[derive(Default,Debug,Clone,Serialize)]
pub struct DeleteStackRequest {
    #[doc="<p>The name of the stack to delete.</p>"]
    #[serde(rename="Name")]
    pub name: String,
}

#[derive(Default,Debug,Clone,Deserialize)]
pub struct DeleteStackResult;

#[derive(Default,Debug,Clone,Serialize)]
pub struct DescribeDirectoryConfigsRequest {
    #[doc="<p>A specific list of directory names.</p>"]
    #[serde(rename="DirectoryNames")]
    #[serde(skip_serializing_if="Option::is_none")]
    pub directory_names: Option<Vec<String>>,
    #[doc="<p>The size of each page of results.</p>"]
    #[serde(rename="MaxResults")]
    #[serde(skip_serializing_if="Option::is_none")]
    pub max_results: Option<i64>,
    #[doc="<p>The DescribeDirectoryConfigsResult.NextToken from a previous call to DescribeDirectoryConfigs. If this is the first call, pass null.</p>"]
    #[serde(rename="NextToken")]
    #[serde(skip_serializing_if="Option::is_none")]
    pub next_token: Option<String>,
}

#[derive(Default,Debug,Clone,Deserialize)]
pub struct DescribeDirectoryConfigsResult {
    #[doc="<p>The list of directory configurations.</p>"]
    #[serde(rename="DirectoryConfigs")]
    #[serde(skip_serializing_if="Option::is_none")]
    pub directory_configs: Option<Vec<DirectoryConfig>>,
    #[doc="<p>If not null, more results are available. To retrieve the next set of items, pass this value for the NextToken parameter in a subsequent call to DescribeDirectoryConfigs.</p>"]
    #[serde(rename="NextToken")]
    #[serde(skip_serializing_if="Option::is_none")]
    pub next_token: Option<String>,
}

#[derive(Default,Debug,Clone,Serialize)]
pub struct DescribeFleetsRequest {
    #[doc="<p>The fleet names to describe. Use null to describe all the fleets for the AWS account.</p>"]
    #[serde(rename="Names")]
    #[serde(skip_serializing_if="Option::is_none")]
    pub names: Option<Vec<String>>,
    #[doc="<p>The pagination token to use to retrieve the next page of results for this operation. If this value is null, it retrieves the first page.</p>"]
    #[serde(rename="NextToken")]
    #[serde(skip_serializing_if="Option::is_none")]
    pub next_token: Option<String>,
}

#[derive(Default,Debug,Clone,Deserialize)]
pub struct DescribeFleetsResult {
    #[doc="<p>The list of fleet details.</p>"]
    #[serde(rename="Fleets")]
    #[serde(skip_serializing_if="Option::is_none")]
    pub fleets: Option<Vec<Fleet>>,
    #[doc="<p>The pagination token to use to retrieve the next page of results for this operation. If there are no more pages, this value is null.</p>"]
    #[serde(rename="NextToken")]
    #[serde(skip_serializing_if="Option::is_none")]
    pub next_token: Option<String>,
}

#[derive(Default,Debug,Clone,Serialize)]
pub struct DescribeImagesRequest {
    #[doc="<p>A specific list of images to describe.</p>"]
    #[serde(rename="Names")]
    #[serde(skip_serializing_if="Option::is_none")]
    pub names: Option<Vec<String>>,
}

#[derive(Default,Debug,Clone,Deserialize)]
pub struct DescribeImagesResult {
    #[doc="<p>The list of images.</p>"]
    #[serde(rename="Images")]
    #[serde(skip_serializing_if="Option::is_none")]
    pub images: Option<Vec<Image>>,
}

#[derive(Default,Debug,Clone,Serialize)]
pub struct DescribeSessionsRequest {
    #[doc="<p>The authentication method of the user. It can be <code>API</code> for a user authenticated using a streaming URL, or <code>SAML</code> for a SAML federated user. If an authentication type is not provided, the operation defaults to users authenticated using a streaming URL.</p>"]
    #[serde(rename="AuthenticationType")]
    #[serde(skip_serializing_if="Option::is_none")]
    pub authentication_type: Option<String>,
    #[doc="<p>The name of the fleet for which to list sessions.</p>"]
    #[serde(rename="FleetName")]
    pub fleet_name: String,
    #[doc="<p>The size of each page of results. The default value is 20 and the maximum supported value is 50.</p>"]
    #[serde(rename="Limit")]
    #[serde(skip_serializing_if="Option::is_none")]
    pub limit: Option<i64>,
    #[doc="<p>The pagination token to use to retrieve the next page of results for this operation. If this value is null, it retrieves the first page.</p>"]
    #[serde(rename="NextToken")]
    #[serde(skip_serializing_if="Option::is_none")]
    pub next_token: Option<String>,
    #[doc="<p>The name of the stack for which to list sessions.</p>"]
    #[serde(rename="StackName")]
    pub stack_name: String,
    #[doc="<p>The user for whom to list sessions. Use null to describe all the sessions for the stack and fleet.</p>"]
    #[serde(rename="UserId")]
    #[serde(skip_serializing_if="Option::is_none")]
    pub user_id: Option<String>,
}

#[derive(Default,Debug,Clone,Deserialize)]
pub struct DescribeSessionsResult {
    #[doc="<p>The pagination token to use to retrieve the next page of results for this operation. If there are no more pages, this value is null.</p>"]
    #[serde(rename="NextToken")]
    #[serde(skip_serializing_if="Option::is_none")]
    pub next_token: Option<String>,
    #[doc="<p>The list of streaming sessions.</p>"]
    #[serde(rename="Sessions")]
    #[serde(skip_serializing_if="Option::is_none")]
    pub sessions: Option<Vec<Session>>,
}

#[derive(Default,Debug,Clone,Serialize)]
pub struct DescribeStacksRequest {
    #[doc="<p>The stack names to describe. Use null to describe all the stacks for the AWS account.</p>"]
    #[serde(rename="Names")]
    #[serde(skip_serializing_if="Option::is_none")]
    pub names: Option<Vec<String>>,
    #[doc="<p>The pagination token to use to retrieve the next page of results for this operation. If this value is null, it retrieves the first page.</p>"]
    #[serde(rename="NextToken")]
    #[serde(skip_serializing_if="Option::is_none")]
    pub next_token: Option<String>,
}

#[derive(Default,Debug,Clone,Deserialize)]
pub struct DescribeStacksResult {
    #[doc="<p>The pagination token to use to retrieve the next page of results for this operation. If there are no more pages, this value is null.</p>"]
    #[serde(rename="NextToken")]
    #[serde(skip_serializing_if="Option::is_none")]
    pub next_token: Option<String>,
    #[doc="<p>The list of stack details.</p>"]
    #[serde(rename="Stacks")]
    #[serde(skip_serializing_if="Option::is_none")]
    pub stacks: Option<Vec<Stack>>,
}

#[doc="<p>Full directory configuration details, which are used to join domains for the AppStream 2.0 streaming instances.</p>"]
#[derive(Default,Debug,Clone,Deserialize)]
pub struct DirectoryConfig {
    #[doc="<p>The time stamp when the directory configuration was created within AppStream 2.0.</p>"]
    #[serde(rename="CreatedTime")]
    #[serde(skip_serializing_if="Option::is_none")]
    pub created_time: Option<f64>,
    #[doc="<p>The fully qualified name of the directory, such as corp.example.com</p>"]
    #[serde(rename="DirectoryName")]
    pub directory_name: String,
    #[doc="<p>The list of the distinguished names of organizational units in which to place computer accounts.</p>"]
    #[serde(rename="OrganizationalUnitDistinguishedNames")]
    #[serde(skip_serializing_if="Option::is_none")]
    pub organizational_unit_distinguished_names: Option<Vec<String>>,
    #[doc="<p>The <i>AccountName</i> and <i>AccountPassword</i> of the service account, to be used by the streaming instance to connect to the directory.</p>"]
    #[serde(rename="ServiceAccountCredentials")]
    #[serde(skip_serializing_if="Option::is_none")]
    pub service_account_credentials: Option<ServiceAccountCredentials>,
}

#[derive(Default,Debug,Clone,Serialize)]
pub struct DisassociateFleetRequest {
    #[doc="<p>The name of the fleet to disassociate.</p>"]
    #[serde(rename="FleetName")]
    pub fleet_name: String,
    #[doc="<p>The name of the stack with which the fleet is associated.</p>"]
    #[serde(rename="StackName")]
    pub stack_name: String,
}

#[derive(Default,Debug,Clone,Deserialize)]
pub struct DisassociateFleetResult;

#[doc="<p>The <i>DirectoryName</i> and <i>OrganizationalUnitDistinguishedName</i> values, which are used to join domains for the AppStream 2.0 streaming instances.</p>"]
#[derive(Default,Debug,Clone,Serialize,Deserialize)]
pub struct DomainJoinInfo {
    #[doc="<p>The fully qualified name of the directory, such as corp.example.com</p>"]
    #[serde(rename="DirectoryName")]
    #[serde(skip_serializing_if="Option::is_none")]
    pub directory_name: Option<String>,
    #[doc="<p>The distinguished name of the organizational unit to place the computer account in.</p>"]
    #[serde(rename="OrganizationalUnitDistinguishedName")]
    #[serde(skip_serializing_if="Option::is_none")]
    pub organizational_unit_distinguished_name: Option<String>,
}

#[derive(Default,Debug,Clone,Serialize)]
pub struct ExpireSessionRequest {
    #[doc="<p>The unique identifier of the streaming session to be stopped.</p>"]
    #[serde(rename="SessionId")]
    pub session_id: String,
}

#[derive(Default,Debug,Clone,Deserialize)]
pub struct ExpireSessionResult;

#[doc="<p>Contains the parameters for a fleet.</p>"]
#[derive(Default,Debug,Clone,Deserialize)]
pub struct Fleet {
    #[doc="<p>The ARN for the fleet.</p>"]
    #[serde(rename="Arn")]
    pub arn: String,
    #[doc="<p>The capacity information for the fleet.</p>"]
    #[serde(rename="ComputeCapacityStatus")]
    pub compute_capacity_status: ComputeCapacityStatus,
    #[doc="<p>The time at which the fleet was created.</p>"]
    #[serde(rename="CreatedTime")]
    #[serde(skip_serializing_if="Option::is_none")]
    pub created_time: Option<f64>,
    #[doc="<p>The description displayed to end users on the AppStream 2.0 portal.</p>"]
    #[serde(rename="Description")]
    #[serde(skip_serializing_if="Option::is_none")]
    pub description: Option<String>,
    #[doc="<p>The time after disconnection when a session is considered to have ended. If a user who got disconnected reconnects within this timeout interval, the user is connected back to their previous session. The input can be any numeric value in seconds between 60 and 57600.</p>"]
    #[serde(rename="DisconnectTimeoutInSeconds")]
    #[serde(skip_serializing_if="Option::is_none")]
    pub disconnect_timeout_in_seconds: Option<i64>,
    #[doc="<p>The name displayed to end users on the AppStream 2.0 portal.</p>"]
    #[serde(rename="DisplayName")]
    #[serde(skip_serializing_if="Option::is_none")]
    pub display_name: Option<String>,
    #[doc="<p>The <i>DirectoryName</i> and <i>OrganizationalUnitDistinguishedName</i> values, which are used to join domains for the AppStream 2.0 streaming instances.</p>"]
    #[serde(rename="DomainJoinInfo")]
    #[serde(skip_serializing_if="Option::is_none")]
    pub domain_join_info: Option<DomainJoinInfo>,
    #[doc="<p>Whether default internet access is enabled for the fleet. </p>"]
    #[serde(rename="EnableDefaultInternetAccess")]
    #[serde(skip_serializing_if="Option::is_none")]
    pub enable_default_internet_access: Option<bool>,
    #[doc="<p>The list of fleet errors is appended to this list.</p>"]
    #[serde(rename="FleetErrors")]
    #[serde(skip_serializing_if="Option::is_none")]
    pub fleet_errors: Option<Vec<FleetError>>,
    #[doc="<p>The image used by the fleet.</p>"]
    #[serde(rename="ImageName")]
    pub image_name: String,
    #[doc="<p>The instance type of compute resources for the fleet. The fleet instances are launched from this instance type. </p>"]
    #[serde(rename="InstanceType")]
    pub instance_type: String,
    #[doc="<p>The maximum time for which a streaming session can run. The value can be any numeric value in seconds between 600 and 57600.</p>"]
    #[serde(rename="MaxUserDurationInSeconds")]
    #[serde(skip_serializing_if="Option::is_none")]
    pub max_user_duration_in_seconds: Option<i64>,
    #[doc="<p>The name of the fleet.</p>"]
    #[serde(rename="Name")]
    pub name: String,
    #[doc="<p>The current state for the fleet.</p>"]
    #[serde(rename="State")]
    pub state: String,
    #[doc="<p>The VPC configuration for the fleet.</p>"]
    #[serde(rename="VpcConfig")]
    #[serde(skip_serializing_if="Option::is_none")]
    pub vpc_config: Option<VpcConfig>,
}

#[doc="<p>Fleet attribute.</p>"]
#[allow(non_camel_case_types)]
#[derive(Clone,Debug,Eq,PartialEq)]
pub enum FleetAttribute {
    VpcConfiguration,
    VpcConfigurationSecurityGroupIds,
}

impl Into<String> for FleetAttribute {
    fn into(self) -> String {
        let s: &'static str = self.into();
        s.to_owned()
    }
}

impl Into<&'static str> for FleetAttribute {
    fn into(self) -> &'static str {
        match self {
            FleetAttribute::VpcConfiguration => "VPC_CONFIGURATION",
            FleetAttribute::VpcConfigurationSecurityGroupIds => {
                "VPC_CONFIGURATION_SECURITY_GROUP_IDS"
            }
        }
    }
}

impl ::std::str::FromStr for FleetAttribute {
    type Err = ();
    fn from_str(s: &str) -> Result<Self, Self::Err> {
        match s {
            "VPC_CONFIGURATION" => Ok(FleetAttribute::VpcConfiguration),
            "VPC_CONFIGURATION_SECURITY_GROUP_IDS" => {
                Ok(FleetAttribute::VpcConfigurationSecurityGroupIds)
            }
            _ => Err(()),
        }
    }
}

#[doc="<p>The details of the fleet error.</p>"]
#[derive(Default,Debug,Clone,Deserialize)]
pub struct FleetError {
    #[doc="<p>The error code for the fleet error.</p>"]
    #[serde(rename="ErrorCode")]
    #[serde(skip_serializing_if="Option::is_none")]
    pub error_code: Option<String>,
    #[doc="<p>The error message generated when the fleet has errors.</p>"]
    #[serde(rename="ErrorMessage")]
    #[serde(skip_serializing_if="Option::is_none")]
    pub error_message: Option<String>,
}


#[allow(non_camel_case_types)]
#[derive(Clone,Debug,Eq,PartialEq)]
pub enum FleetErrorCode {
    IamServiceRoleIsMissing,
    IamServiceRoleMissingDescribeSubnetAction,
    IamServiceRoleMissingEniCreateAction,
    IamServiceRoleMissingEniDeleteAction,
    IamServiceRoleMissingEniDescribeAction,
    ImageNotFound,
    InternalServiceError,
    InvalidSubnetConfiguration,
    NetworkInterfaceLimitExceeded,
    SubnetHasInsufficientIpAddresses,
    SubnetNotFound,
}

impl Into<String> for FleetErrorCode {
    fn into(self) -> String {
        let s: &'static str = self.into();
        s.to_owned()
    }
}

impl Into<&'static str> for FleetErrorCode {
    fn into(self) -> &'static str {
        match self {
            FleetErrorCode::IamServiceRoleIsMissing => "IAM_SERVICE_ROLE_IS_MISSING",
            FleetErrorCode::IamServiceRoleMissingDescribeSubnetAction => {
                "IAM_SERVICE_ROLE_MISSING_DESCRIBE_SUBNET_ACTION"
            }
            FleetErrorCode::IamServiceRoleMissingEniCreateAction => {
                "IAM_SERVICE_ROLE_MISSING_ENI_CREATE_ACTION"
            }
            FleetErrorCode::IamServiceRoleMissingEniDeleteAction => {
                "IAM_SERVICE_ROLE_MISSING_ENI_DELETE_ACTION"
            }
            FleetErrorCode::IamServiceRoleMissingEniDescribeAction => {
                "IAM_SERVICE_ROLE_MISSING_ENI_DESCRIBE_ACTION"
            }
            FleetErrorCode::ImageNotFound => "IMAGE_NOT_FOUND",
            FleetErrorCode::InternalServiceError => "INTERNAL_SERVICE_ERROR",
            FleetErrorCode::InvalidSubnetConfiguration => "INVALID_SUBNET_CONFIGURATION",
            FleetErrorCode::NetworkInterfaceLimitExceeded => "NETWORK_INTERFACE_LIMIT_EXCEEDED",
            FleetErrorCode::SubnetHasInsufficientIpAddresses => {
                "SUBNET_HAS_INSUFFICIENT_IP_ADDRESSES"
            }
            FleetErrorCode::SubnetNotFound => "SUBNET_NOT_FOUND",
        }
    }
}

impl ::std::str::FromStr for FleetErrorCode {
    type Err = ();
    fn from_str(s: &str) -> Result<Self, Self::Err> {
        match s {
            "IAM_SERVICE_ROLE_IS_MISSING" => Ok(FleetErrorCode::IamServiceRoleIsMissing),
            "IAM_SERVICE_ROLE_MISSING_DESCRIBE_SUBNET_ACTION" => {
                Ok(FleetErrorCode::IamServiceRoleMissingDescribeSubnetAction)
            }
            "IAM_SERVICE_ROLE_MISSING_ENI_CREATE_ACTION" => {
                Ok(FleetErrorCode::IamServiceRoleMissingEniCreateAction)
            }
            "IAM_SERVICE_ROLE_MISSING_ENI_DELETE_ACTION" => {
                Ok(FleetErrorCode::IamServiceRoleMissingEniDeleteAction)
            }
            "IAM_SERVICE_ROLE_MISSING_ENI_DESCRIBE_ACTION" => {
                Ok(FleetErrorCode::IamServiceRoleMissingEniDescribeAction)
            }
            "IMAGE_NOT_FOUND" => Ok(FleetErrorCode::ImageNotFound),
            "INTERNAL_SERVICE_ERROR" => Ok(FleetErrorCode::InternalServiceError),
            "INVALID_SUBNET_CONFIGURATION" => Ok(FleetErrorCode::InvalidSubnetConfiguration),
            "NETWORK_INTERFACE_LIMIT_EXCEEDED" => Ok(FleetErrorCode::NetworkInterfaceLimitExceeded),
            "SUBNET_HAS_INSUFFICIENT_IP_ADDRESSES" => {
                Ok(FleetErrorCode::SubnetHasInsufficientIpAddresses)
            }
            "SUBNET_NOT_FOUND" => Ok(FleetErrorCode::SubnetNotFound),
            _ => Err(()),
        }
    }
}


#[allow(non_camel_case_types)]
#[derive(Clone,Debug,Eq,PartialEq)]
pub enum FleetState {
    Running,
    Starting,
    Stopped,
    Stopping,
}

impl Into<String> for FleetState {
    fn into(self) -> String {
        let s: &'static str = self.into();
        s.to_owned()
    }
}

impl Into<&'static str> for FleetState {
    fn into(self) -> &'static str {
        match self {
            FleetState::Running => "RUNNING",
            FleetState::Starting => "STARTING",
            FleetState::Stopped => "STOPPED",
            FleetState::Stopping => "STOPPING",
        }
    }
}

impl ::std::str::FromStr for FleetState {
    type Err = ();
    fn from_str(s: &str) -> Result<Self, Self::Err> {
        match s {
            "RUNNING" => Ok(FleetState::Running),
            "STARTING" => Ok(FleetState::Starting),
            "STOPPED" => Ok(FleetState::Stopped),
            "STOPPING" => Ok(FleetState::Stopping),
            _ => Err(()),
        }
    }
}

#[doc="<p>New streaming instances are booted from images. The image stores the application catalog and is connected to fleets.</p>"]
#[derive(Default,Debug,Clone,Deserialize)]
pub struct Image {
    #[doc="<p>The applications associated with an image.</p>"]
    #[serde(rename="Applications")]
    #[serde(skip_serializing_if="Option::is_none")]
    pub applications: Option<Vec<Application>>,
    #[doc="<p>The ARN for the image.</p>"]
    #[serde(rename="Arn")]
    #[serde(skip_serializing_if="Option::is_none")]
    pub arn: Option<String>,
    #[doc="<p>The source image ARN from which this image was created.</p>"]
    #[serde(rename="BaseImageArn")]
    #[serde(skip_serializing_if="Option::is_none")]
    pub base_image_arn: Option<String>,
    #[doc="<p>The time stamp when the image was created.</p>"]
    #[serde(rename="CreatedTime")]
    #[serde(skip_serializing_if="Option::is_none")]
    pub created_time: Option<f64>,
    #[doc="<p>A meaningful description for the image.</p>"]
    #[serde(rename="Description")]
    #[serde(skip_serializing_if="Option::is_none")]
    pub description: Option<String>,
    #[doc="<p>The display name for the image.</p>"]
    #[serde(rename="DisplayName")]
    #[serde(skip_serializing_if="Option::is_none")]
    pub display_name: Option<String>,
    #[doc="<p>Whether an image builder can be launched from this image.</p>"]
    #[serde(rename="ImageBuilderSupported")]
    #[serde(skip_serializing_if="Option::is_none")]
    pub image_builder_supported: Option<bool>,
    #[doc="<p>The unique identifier for the image.</p>"]
    #[serde(rename="Name")]
    pub name: String,
    #[doc="<p>The operating system platform of the image.</p>"]
    #[serde(rename="Platform")]
    #[serde(skip_serializing_if="Option::is_none")]
    pub platform: Option<String>,
    #[doc="<p>The AWS release date of the public base image. For private images, this date is the release date of the base image from which the image was created.</p>"]
    #[serde(rename="PublicBaseImageReleasedDate")]
    #[serde(skip_serializing_if="Option::is_none")]
    pub public_base_image_released_date: Option<f64>,
    #[doc="<p>The image starts in the <b>PENDING</b> state. If image creation succeeds, it moves to <b>AVAILABLE</b>. If image creation fails, it moves to <b>FAILED</b>.</p>"]
    #[serde(rename="State")]
    #[serde(skip_serializing_if="Option::is_none")]
    pub state: Option<String>,
    #[doc="<p>The reason why the last state change occurred.</p>"]
    #[serde(rename="StateChangeReason")]
    #[serde(skip_serializing_if="Option::is_none")]
    pub state_change_reason: Option<ImageStateChangeReason>,
    #[doc="<p>The visibility of an image to the user; images can be public or private.</p>"]
    #[serde(rename="Visibility")]
    #[serde(skip_serializing_if="Option::is_none")]
    pub visibility: Option<String>,
}


#[allow(non_camel_case_types)]
#[derive(Clone,Debug,Eq,PartialEq)]
pub enum ImageState {
    Available,
    Deleting,
    Failed,
    Pending,
}

impl Into<String> for ImageState {
    fn into(self) -> String {
        let s: &'static str = self.into();
        s.to_owned()
    }
}

impl Into<&'static str> for ImageState {
    fn into(self) -> &'static str {
        match self {
            ImageState::Available => "AVAILABLE",
            ImageState::Deleting => "DELETING",
            ImageState::Failed => "FAILED",
            ImageState::Pending => "PENDING",
        }
    }
}

impl ::std::str::FromStr for ImageState {
    type Err = ();
    fn from_str(s: &str) -> Result<Self, Self::Err> {
        match s {
            "AVAILABLE" => Ok(ImageState::Available),
            "DELETING" => Ok(ImageState::Deleting),
            "FAILED" => Ok(ImageState::Failed),
            "PENDING" => Ok(ImageState::Pending),
            _ => Err(()),
        }
    }
}

#[doc="<p>The reason why the last state change occurred.</p>"]
#[derive(Default,Debug,Clone,Deserialize)]
pub struct ImageStateChangeReason {
    #[doc="<p>The state change reason code of the image.</p>"]
    #[serde(rename="Code")]
    #[serde(skip_serializing_if="Option::is_none")]
    pub code: Option<String>,
    #[doc="<p>The state change reason message to the end user.</p>"]
    #[serde(rename="Message")]
    #[serde(skip_serializing_if="Option::is_none")]
    pub message: Option<String>,
}


#[allow(non_camel_case_types)]
#[derive(Clone,Debug,Eq,PartialEq)]
pub enum ImageStateChangeReasonCode {
    ImageBuilderNotAvailable,
    InternalError,
}

impl Into<String> for ImageStateChangeReasonCode {
    fn into(self) -> String {
        let s: &'static str = self.into();
        s.to_owned()
    }
}

impl Into<&'static str> for ImageStateChangeReasonCode {
    fn into(self) -> &'static str {
        match self {
            ImageStateChangeReasonCode::ImageBuilderNotAvailable => "IMAGE_BUILDER_NOT_AVAILABLE",
            ImageStateChangeReasonCode::InternalError => "INTERNAL_ERROR",
        }
    }
}

impl ::std::str::FromStr for ImageStateChangeReasonCode {
    type Err = ();
    fn from_str(s: &str) -> Result<Self, Self::Err> {
        match s {
            "IMAGE_BUILDER_NOT_AVAILABLE" => {
                Ok(ImageStateChangeReasonCode::ImageBuilderNotAvailable)
            }
            "INTERNAL_ERROR" => Ok(ImageStateChangeReasonCode::InternalError),
            _ => Err(()),
        }
    }
}

#[derive(Default,Debug,Clone,Serialize)]
pub struct ListAssociatedFleetsRequest {
    #[doc="<p>The pagination token to use to retrieve the next page of results for this operation. If this value is null, it retrieves the first page.</p>"]
    #[serde(rename="NextToken")]
    #[serde(skip_serializing_if="Option::is_none")]
    pub next_token: Option<String>,
    #[doc="<p>The name of the stack whose associated fleets are listed.</p>"]
    #[serde(rename="StackName")]
    pub stack_name: String,
}

#[doc="<p>The response from a successful operation.</p>"]
#[derive(Default,Debug,Clone,Deserialize)]
pub struct ListAssociatedFleetsResult {
    #[doc="<p>The names of associated fleets.</p>"]
    #[serde(rename="Names")]
    #[serde(skip_serializing_if="Option::is_none")]
    pub names: Option<Vec<String>>,
    #[doc="<p>The pagination token to use to retrieve the next page of results for this operation. If there are no more pages, this value is null.</p>"]
    #[serde(rename="NextToken")]
    #[serde(skip_serializing_if="Option::is_none")]
    pub next_token: Option<String>,
}

#[derive(Default,Debug,Clone,Serialize)]
pub struct ListAssociatedStacksRequest {
    #[doc="<p>The name of the fleet whose associated stacks are listed.</p>"]
    #[serde(rename="FleetName")]
    pub fleet_name: String,
    #[doc="<p>The pagination token to use to retrieve the next page of results for this operation. If this value is null, it retrieves the first page.</p>"]
    #[serde(rename="NextToken")]
    #[serde(skip_serializing_if="Option::is_none")]
    pub next_token: Option<String>,
}

#[doc="<p>The response from a successful operation.</p>"]
#[derive(Default,Debug,Clone,Deserialize)]
pub struct ListAssociatedStacksResult {
    #[doc="<p>The names of associated stacks.</p>"]
    #[serde(rename="Names")]
    #[serde(skip_serializing_if="Option::is_none")]
    pub names: Option<Vec<String>>,
    #[doc="<p>The pagination token to use to retrieve the next page of results for this operation. If there are no more pages, this value is null.</p>"]
    #[serde(rename="NextToken")]
    #[serde(skip_serializing_if="Option::is_none")]
    pub next_token: Option<String>,
}

<<<<<<< HEAD
#[doc="<p>The <i>AccountName</i> and <i>AccountPassword</i> of the service account, to be used by the streaming instance to connect to the directory.</p>"]
#[derive(Default,Debug,Clone,Serialize,Deserialize)]
pub struct ServiceAccountCredentials {
    #[doc="<p>The user name of an account in the directory that is used by AppStream 2.0 streaming instances to connect to the directory. This account must have the following privileges: create computer objects, join computers to the domain, change/reset the password on descendant computer objects for the organizational units specified.</p>"]
    #[serde(rename="AccountName")]
    pub account_name: String,
    #[doc="<p>The password for the user account for directory actions.</p>"]
    #[serde(rename="AccountPassword")]
    pub account_password: String,
=======

#[allow(non_camel_case_types)]
#[derive(Clone,Debug,Eq,PartialEq)]
pub enum PlatformType {
    Windows,
}

impl Into<String> for PlatformType {
    fn into(self) -> String {
        let s: &'static str = self.into();
        s.to_owned()
    }
}

impl Into<&'static str> for PlatformType {
    fn into(self) -> &'static str {
        match self {
            PlatformType::Windows => "WINDOWS",
        }
    }
}

impl ::std::str::FromStr for PlatformType {
    type Err = ();
    fn from_str(s: &str) -> Result<Self, Self::Err> {
        match s {
            "WINDOWS" => Ok(PlatformType::Windows),
            _ => Err(()),
        }
    }
>>>>>>> 481a9285
}

#[doc="<p>Contains the parameters for a streaming session.</p>"]
#[derive(Default,Debug,Clone,Deserialize)]
pub struct Session {
    #[doc="<p>The authentication method of the user for whom the session was created. It can be <code>API</code> for a user authenticated using a streaming URL or <code>SAML</code> for a SAML federated user.</p>"]
    #[serde(rename="AuthenticationType")]
    #[serde(skip_serializing_if="Option::is_none")]
    pub authentication_type: Option<String>,
    #[doc="<p>The name of the fleet for which the streaming session was created.</p>"]
    #[serde(rename="FleetName")]
    pub fleet_name: String,
    #[doc="<p>The unique ID for a streaming session.</p>"]
    #[serde(rename="Id")]
    pub id: String,
    #[doc="<p>The name of the stack for which the streaming session was created.</p>"]
    #[serde(rename="StackName")]
    pub stack_name: String,
    #[doc="<p>The current state of the streaming session.</p>"]
    #[serde(rename="State")]
    pub state: String,
    #[doc="<p>The identifier of the user for whom the session was created.</p>"]
    #[serde(rename="UserId")]
    pub user_id: String,
}

#[doc="<p>Possible values for the state of a streaming session.</p>"]
#[allow(non_camel_case_types)]
#[derive(Clone,Debug,Eq,PartialEq)]
pub enum SessionState {
    Active,
    Expired,
    Pending,
}

impl Into<String> for SessionState {
    fn into(self) -> String {
        let s: &'static str = self.into();
        s.to_owned()
    }
}

impl Into<&'static str> for SessionState {
    fn into(self) -> &'static str {
        match self {
            SessionState::Active => "ACTIVE",
            SessionState::Expired => "EXPIRED",
            SessionState::Pending => "PENDING",
        }
    }
}

impl ::std::str::FromStr for SessionState {
    type Err = ();
    fn from_str(s: &str) -> Result<Self, Self::Err> {
        match s {
            "ACTIVE" => Ok(SessionState::Active),
            "EXPIRED" => Ok(SessionState::Expired),
            "PENDING" => Ok(SessionState::Pending),
            _ => Err(()),
        }
    }
}

#[doc="<p>Details about a stack.</p>"]
#[derive(Default,Debug,Clone,Deserialize)]
pub struct Stack {
    #[doc="<p>The ARN of the stack.</p>"]
    #[serde(rename="Arn")]
    #[serde(skip_serializing_if="Option::is_none")]
    pub arn: Option<String>,
    #[doc="<p>The time stamp when the stack was created.</p>"]
    #[serde(rename="CreatedTime")]
    #[serde(skip_serializing_if="Option::is_none")]
    pub created_time: Option<f64>,
    #[doc="<p>A meaningful description for the stack.</p>"]
    #[serde(rename="Description")]
    #[serde(skip_serializing_if="Option::is_none")]
    pub description: Option<String>,
    #[doc="<p>A display name for the stack.</p>"]
    #[serde(rename="DisplayName")]
    #[serde(skip_serializing_if="Option::is_none")]
    pub display_name: Option<String>,
    #[doc="<p>The unique identifier of the stack.</p>"]
    #[serde(rename="Name")]
    pub name: String,
    #[doc="<p>The list of errors associated with the stack.</p>"]
    #[serde(rename="StackErrors")]
    #[serde(skip_serializing_if="Option::is_none")]
    pub stack_errors: Option<Vec<StackError>>,
    #[doc="<p>The storage connectors to be enabled for the stack.</p>"]
    #[serde(rename="StorageConnectors")]
    #[serde(skip_serializing_if="Option::is_none")]
    pub storage_connectors: Option<Vec<StorageConnector>>,
}

#[doc="<p>Contains the parameters for a stack error.</p>"]
#[derive(Default,Debug,Clone,Deserialize)]
pub struct StackError {
    #[doc="<p>The error code of a stack error.</p>"]
    #[serde(rename="ErrorCode")]
    #[serde(skip_serializing_if="Option::is_none")]
    pub error_code: Option<String>,
    #[doc="<p>The error message of a stack error.</p>"]
    #[serde(rename="ErrorMessage")]
    #[serde(skip_serializing_if="Option::is_none")]
    pub error_message: Option<String>,
}


#[allow(non_camel_case_types)]
#[derive(Clone,Debug,Eq,PartialEq)]
pub enum StackErrorCode {
    InternalServiceError,
    StorageConnectorError,
}

impl Into<String> for StackErrorCode {
    fn into(self) -> String {
        let s: &'static str = self.into();
        s.to_owned()
    }
}

impl Into<&'static str> for StackErrorCode {
    fn into(self) -> &'static str {
        match self {
            StackErrorCode::InternalServiceError => "INTERNAL_SERVICE_ERROR",
            StackErrorCode::StorageConnectorError => "STORAGE_CONNECTOR_ERROR",
        }
    }
}

impl ::std::str::FromStr for StackErrorCode {
    type Err = ();
    fn from_str(s: &str) -> Result<Self, Self::Err> {
        match s {
            "INTERNAL_SERVICE_ERROR" => Ok(StackErrorCode::InternalServiceError),
            "STORAGE_CONNECTOR_ERROR" => Ok(StackErrorCode::StorageConnectorError),
            _ => Err(()),
        }
    }
}

#[derive(Default,Debug,Clone,Serialize)]
pub struct StartFleetRequest {
    #[doc="<p>The name of the fleet to start.</p>"]
    #[serde(rename="Name")]
    pub name: String,
}

#[derive(Default,Debug,Clone,Deserialize)]
pub struct StartFleetResult;

#[derive(Default,Debug,Clone,Serialize)]
pub struct StopFleetRequest {
    #[doc="<p>The name of the fleet to stop.</p>"]
    #[serde(rename="Name")]
    pub name: String,
}

#[derive(Default,Debug,Clone,Deserialize)]
pub struct StopFleetResult;

#[doc="<p>Contains the parameters for a storage connector.</p>"]
#[derive(Default,Debug,Clone,Serialize,Deserialize)]
pub struct StorageConnector {
    #[doc="<p>The type of storage connector. The possible values include: HOMEFOLDERS.</p>"]
    #[serde(rename="ConnectorType")]
    pub connector_type: String,
    #[doc="<p>The ARN associated with the storage connector.</p>"]
    #[serde(rename="ResourceIdentifier")]
    #[serde(skip_serializing_if="Option::is_none")]
    pub resource_identifier: Option<String>,
}

#[doc="<p>The type of storage connector. The possible values include: HOMEFOLDERS.</p>"]
#[allow(non_camel_case_types)]
#[derive(Clone,Debug,Eq,PartialEq)]
pub enum StorageConnectorType {
    Homefolders,
}

impl Into<String> for StorageConnectorType {
    fn into(self) -> String {
        let s: &'static str = self.into();
        s.to_owned()
    }
}

impl Into<&'static str> for StorageConnectorType {
    fn into(self) -> &'static str {
        match self {
            StorageConnectorType::Homefolders => "HOMEFOLDERS",
        }
    }
}

impl ::std::str::FromStr for StorageConnectorType {
    type Err = ();
    fn from_str(s: &str) -> Result<Self, Self::Err> {
        match s {
            "HOMEFOLDERS" => Ok(StorageConnectorType::Homefolders),
            _ => Err(()),
        }
    }
}

#[derive(Default,Debug,Clone,Serialize)]
pub struct UpdateDirectoryConfigRequest {
    #[doc="<p>The name of the existing directory configuration to be updated.</p>"]
    #[serde(rename="DirectoryName")]
    pub directory_name: String,
    #[doc="<p>The list of the distinguished names of organizational units to place computer accounts in.</p>"]
    #[serde(rename="OrganizationalUnitDistinguishedNames")]
    #[serde(skip_serializing_if="Option::is_none")]
    pub organizational_unit_distinguished_names: Option<Vec<String>>,
    #[doc="<p>The <i>AccountName</i> and <i>AccountPassword</i> values for the service account, which are used by the streaming instance to connect to the directory</p>"]
    #[serde(rename="ServiceAccountCredentials")]
    #[serde(skip_serializing_if="Option::is_none")]
    pub service_account_credentials: Option<ServiceAccountCredentials>,
}

#[derive(Default,Debug,Clone,Deserialize)]
pub struct UpdateDirectoryConfigResult {
    #[doc="<p>The updated directory configuration details.</p>"]
    #[serde(rename="DirectoryConfig")]
    #[serde(skip_serializing_if="Option::is_none")]
    pub directory_config: Option<DirectoryConfig>,
}

#[derive(Default,Debug,Clone,Serialize)]
pub struct UpdateFleetRequest {
    #[doc="<p>Fleet attributes to be deleted.</p>"]
    #[serde(rename="AttributesToDelete")]
    #[serde(skip_serializing_if="Option::is_none")]
    pub attributes_to_delete: Option<Vec<String>>,
    #[doc="<p>The parameters for the capacity allocated to the fleet. </p>"]
    #[serde(rename="ComputeCapacity")]
    #[serde(skip_serializing_if="Option::is_none")]
    pub compute_capacity: Option<ComputeCapacity>,
    #[doc="<p>The description displayed to end users on the AppStream 2.0 portal.</p>"]
    #[serde(rename="Description")]
    #[serde(skip_serializing_if="Option::is_none")]
    pub description: Option<String>,
    #[doc="<p>The time after disconnection when a session is considered to have ended. If a user who got disconnected reconnects within this timeout interval, the user is connected back to their previous session. The input can be any numeric value in seconds between 60 and 57600.</p>"]
    #[serde(rename="DisconnectTimeoutInSeconds")]
    #[serde(skip_serializing_if="Option::is_none")]
    pub disconnect_timeout_in_seconds: Option<i64>,
    #[doc="<p>The name displayed to end users on the AppStream 2.0 portal.</p>"]
    #[serde(rename="DisplayName")]
    #[serde(skip_serializing_if="Option::is_none")]
    pub display_name: Option<String>,
    #[doc="<p>The <i>DirectoryName</i> and <i>OrganizationalUnitDistinguishedName</i> values, which are used to join domains for the AppStream 2.0 streaming instances.</p>"]
    #[serde(rename="DomainJoinInfo")]
    #[serde(skip_serializing_if="Option::is_none")]
    pub domain_join_info: Option<DomainJoinInfo>,
    #[doc="<p>Enables or disables default internet access for the fleet.</p>"]
    #[serde(rename="EnableDefaultInternetAccess")]
    #[serde(skip_serializing_if="Option::is_none")]
    pub enable_default_internet_access: Option<bool>,
    #[doc="<p>The image name from which a fleet is created.</p>"]
    #[serde(rename="ImageName")]
    #[serde(skip_serializing_if="Option::is_none")]
    pub image_name: Option<String>,
    #[doc="<p>The instance type of compute resources for the fleet. Fleet instances are launched from this instance type. Available instance types are:</p> <ul> <li> <p>stream.standard.medium</p> </li> <li> <p>stream.standard.large</p> </li> <li> <p>stream.compute.large</p> </li> <li> <p>stream.compute.xlarge</p> </li> <li> <p>stream.compute.2xlarge</p> </li> <li> <p>stream.compute.4xlarge</p> </li> <li> <p>stream.compute.8xlarge</p> </li> <li> <p>stream.memory.large</p> </li> <li> <p>stream.memory.xlarge</p> </li> <li> <p>stream.memory.2xlarge</p> </li> <li> <p>stream.memory.4xlarge</p> </li> <li> <p>stream.memory.8xlarge</p> </li> <li> <p>stream.graphics-pro.4xlarge</p> </li> <li> <p>stream.graphics-pro.8xlarge</p> </li> <li> <p>stream.graphics-pro.16xlarge</p> </li> <li> <p>stream.graphics-desktop.2xlarge</p> </li> </ul>"]
    #[serde(rename="InstanceType")]
    #[serde(skip_serializing_if="Option::is_none")]
    pub instance_type: Option<String>,
    #[doc="<p>The maximum time for which a streaming session can run. The input can be any numeric value in seconds between 600 and 57600.</p>"]
    #[serde(rename="MaxUserDurationInSeconds")]
    #[serde(skip_serializing_if="Option::is_none")]
    pub max_user_duration_in_seconds: Option<i64>,
    #[doc="<p>The name of the fleet.</p>"]
    #[serde(rename="Name")]
    pub name: String,
    #[doc="<p>The VPC configuration for the fleet.</p>"]
    #[serde(rename="VpcConfig")]
    #[serde(skip_serializing_if="Option::is_none")]
    pub vpc_config: Option<VpcConfig>,
}

#[derive(Default,Debug,Clone,Deserialize)]
pub struct UpdateFleetResult {
    #[doc="<p>A list of fleet details.</p>"]
    #[serde(rename="Fleet")]
    #[serde(skip_serializing_if="Option::is_none")]
    pub fleet: Option<Fleet>,
}

#[derive(Default,Debug,Clone,Serialize)]
pub struct UpdateStackRequest {
    #[doc="<p>Remove all the storage connectors currently enabled for the stack.</p>"]
    #[serde(rename="DeleteStorageConnectors")]
    #[serde(skip_serializing_if="Option::is_none")]
    pub delete_storage_connectors: Option<bool>,
    #[doc="<p>The description displayed to end users on the AppStream 2.0 portal.</p>"]
    #[serde(rename="Description")]
    #[serde(skip_serializing_if="Option::is_none")]
    pub description: Option<String>,
    #[doc="<p>The name displayed to end users on the AppStream 2.0 portal.</p>"]
    #[serde(rename="DisplayName")]
    #[serde(skip_serializing_if="Option::is_none")]
    pub display_name: Option<String>,
    #[doc="<p>The name of the stack to update.</p>"]
    #[serde(rename="Name")]
    pub name: String,
    #[doc="<p>The storage connectors to be enabled for the stack.</p>"]
    #[serde(rename="StorageConnectors")]
    #[serde(skip_serializing_if="Option::is_none")]
    pub storage_connectors: Option<Vec<StorageConnector>>,
}

#[derive(Default,Debug,Clone,Deserialize)]
pub struct UpdateStackResult {
    #[doc="<p>A list of stack details.</p>"]
    #[serde(rename="Stack")]
    #[serde(skip_serializing_if="Option::is_none")]
    pub stack: Option<Stack>,
}


#[allow(non_camel_case_types)]
#[derive(Clone,Debug,Eq,PartialEq)]
pub enum VisibilityType {
    Private,
    Public,
}

impl Into<String> for VisibilityType {
    fn into(self) -> String {
        let s: &'static str = self.into();
        s.to_owned()
    }
}

impl Into<&'static str> for VisibilityType {
    fn into(self) -> &'static str {
        match self {
            VisibilityType::Private => "PRIVATE",
            VisibilityType::Public => "PUBLIC",
        }
    }
}

impl ::std::str::FromStr for VisibilityType {
    type Err = ();
    fn from_str(s: &str) -> Result<Self, Self::Err> {
        match s {
            "PRIVATE" => Ok(VisibilityType::Private),
            "PUBLIC" => Ok(VisibilityType::Public),
            _ => Err(()),
        }
    }
}

#[doc="<p>VPC configuration information.</p>"]
#[derive(Default,Debug,Clone,Serialize,Deserialize)]
pub struct VpcConfig {
    #[doc="<p>Security groups associated with the fleet.</p>"]
    #[serde(rename="SecurityGroupIds")]
    #[serde(skip_serializing_if="Option::is_none")]
    pub security_group_ids: Option<Vec<String>>,
    #[doc="<p>The list of subnets to which a network interface is established from the fleet instance.</p>"]
    #[serde(rename="SubnetIds")]
    #[serde(skip_serializing_if="Option::is_none")]
    pub subnet_ids: Option<Vec<String>>,
}

/// Errors returned by AssociateFleet
#[derive(Debug, PartialEq)]
pub enum AssociateFleetError {
    ///<p>An API error occurred. Wait a few minutes and try again.</p>
    ConcurrentModification(String),
    ///<p>The image does not support storage connectors.</p>
    IncompatibleImage(String),
    ///<p>The requested limit exceeds the permitted limit for an account.</p>
    LimitExceeded(String),
    ///<p>The attempted operation is not permitted.</p>
    OperationNotPermitted(String),
    ///<p>The specified resource was not found.</p>
    ResourceNotFound(String),
    /// An error occurred dispatching the HTTP request
    HttpDispatch(HttpDispatchError),
    /// An error was encountered with AWS credentials.
    Credentials(CredentialsError),
    /// A validation error occurred.  Details from AWS are provided.
    Validation(String),
    /// An unknown error occurred.  The raw HTTP response is provided.
    Unknown(String),
}


impl AssociateFleetError {
    pub fn from_body(body: &str) -> AssociateFleetError {
        match from_str::<SerdeJsonValue>(body) {
            Ok(json) => {
                let raw_error_type = json.get("__type")
                    .and_then(|e| e.as_str())
                    .unwrap_or("Unknown");
                let error_message = json.get("message").and_then(|m| m.as_str()).unwrap_or(body);

                let pieces: Vec<&str> = raw_error_type.split("#").collect();
                let error_type = pieces.last().expect("Expected error type");

                match *error_type {
                    "ConcurrentModificationException" => {
                        AssociateFleetError::ConcurrentModification(String::from(error_message))
                    }
                    "IncompatibleImageException" => {
                        AssociateFleetError::IncompatibleImage(String::from(error_message))
                    }
                    "LimitExceededException" => {
                        AssociateFleetError::LimitExceeded(String::from(error_message))
                    }
                    "OperationNotPermittedException" => {
                        AssociateFleetError::OperationNotPermitted(String::from(error_message))
                    }
                    "ResourceNotFoundException" => {
                        AssociateFleetError::ResourceNotFound(String::from(error_message))
                    }
                    "ValidationException" => {
                        AssociateFleetError::Validation(error_message.to_string())
                    }
                    _ => AssociateFleetError::Unknown(String::from(body)),
                }
            }
            Err(_) => AssociateFleetError::Unknown(String::from(body)),
        }
    }
}

impl From<serde_json::error::Error> for AssociateFleetError {
    fn from(err: serde_json::error::Error) -> AssociateFleetError {
        AssociateFleetError::Unknown(err.description().to_string())
    }
}
impl From<CredentialsError> for AssociateFleetError {
    fn from(err: CredentialsError) -> AssociateFleetError {
        AssociateFleetError::Credentials(err)
    }
}
impl From<HttpDispatchError> for AssociateFleetError {
    fn from(err: HttpDispatchError) -> AssociateFleetError {
        AssociateFleetError::HttpDispatch(err)
    }
}
impl From<io::Error> for AssociateFleetError {
    fn from(err: io::Error) -> AssociateFleetError {
        AssociateFleetError::HttpDispatch(HttpDispatchError::from(err))
    }
}
impl fmt::Display for AssociateFleetError {
    fn fmt(&self, f: &mut fmt::Formatter) -> fmt::Result {
        write!(f, "{}", self.description())
    }
}
impl Error for AssociateFleetError {
    fn description(&self) -> &str {
        match *self {
            AssociateFleetError::ConcurrentModification(ref cause) => cause,
            AssociateFleetError::IncompatibleImage(ref cause) => cause,
            AssociateFleetError::LimitExceeded(ref cause) => cause,
            AssociateFleetError::OperationNotPermitted(ref cause) => cause,
            AssociateFleetError::ResourceNotFound(ref cause) => cause,
            AssociateFleetError::Validation(ref cause) => cause,
            AssociateFleetError::Credentials(ref err) => err.description(),
            AssociateFleetError::HttpDispatch(ref dispatch_error) => dispatch_error.description(),
            AssociateFleetError::Unknown(ref cause) => cause,
        }
    }
}
/// Errors returned by CreateDirectoryConfig
#[derive(Debug, PartialEq)]
pub enum CreateDirectoryConfigError {
    ///<p>The requested limit exceeds the permitted limit for an account.</p>
    LimitExceeded(String),
    ///<p>The specified resource already exists.</p>
    ResourceAlreadyExists(String),
    /// An error occurred dispatching the HTTP request
    HttpDispatch(HttpDispatchError),
    /// An error was encountered with AWS credentials.
    Credentials(CredentialsError),
    /// A validation error occurred.  Details from AWS are provided.
    Validation(String),
    /// An unknown error occurred.  The raw HTTP response is provided.
    Unknown(String),
}


impl CreateDirectoryConfigError {
    pub fn from_body(body: &str) -> CreateDirectoryConfigError {
        match from_str::<SerdeJsonValue>(body) {
            Ok(json) => {
                let raw_error_type = json.get("__type")
                    .and_then(|e| e.as_str())
                    .unwrap_or("Unknown");
                let error_message = json.get("message").and_then(|m| m.as_str()).unwrap_or(body);

                let pieces: Vec<&str> = raw_error_type.split("#").collect();
                let error_type = pieces.last().expect("Expected error type");

                match *error_type {
                    "LimitExceededException" => {
                        CreateDirectoryConfigError::LimitExceeded(String::from(error_message))
                    }
                    "ResourceAlreadyExistsException" => CreateDirectoryConfigError::ResourceAlreadyExists(String::from(error_message)),
                    "ValidationException" => {
                        CreateDirectoryConfigError::Validation(error_message.to_string())
                    }
                    _ => CreateDirectoryConfigError::Unknown(String::from(body)),
                }
            }
            Err(_) => CreateDirectoryConfigError::Unknown(String::from(body)),
        }
    }
}

impl From<serde_json::error::Error> for CreateDirectoryConfigError {
    fn from(err: serde_json::error::Error) -> CreateDirectoryConfigError {
        CreateDirectoryConfigError::Unknown(err.description().to_string())
    }
}
impl From<CredentialsError> for CreateDirectoryConfigError {
    fn from(err: CredentialsError) -> CreateDirectoryConfigError {
        CreateDirectoryConfigError::Credentials(err)
    }
}
impl From<HttpDispatchError> for CreateDirectoryConfigError {
    fn from(err: HttpDispatchError) -> CreateDirectoryConfigError {
        CreateDirectoryConfigError::HttpDispatch(err)
    }
}
impl From<io::Error> for CreateDirectoryConfigError {
    fn from(err: io::Error) -> CreateDirectoryConfigError {
        CreateDirectoryConfigError::HttpDispatch(HttpDispatchError::from(err))
    }
}
impl fmt::Display for CreateDirectoryConfigError {
    fn fmt(&self, f: &mut fmt::Formatter) -> fmt::Result {
        write!(f, "{}", self.description())
    }
}
impl Error for CreateDirectoryConfigError {
    fn description(&self) -> &str {
        match *self {
            CreateDirectoryConfigError::LimitExceeded(ref cause) => cause,
            CreateDirectoryConfigError::ResourceAlreadyExists(ref cause) => cause,
            CreateDirectoryConfigError::Validation(ref cause) => cause,
            CreateDirectoryConfigError::Credentials(ref err) => err.description(),
            CreateDirectoryConfigError::HttpDispatch(ref dispatch_error) => {
                dispatch_error.description()
            }
            CreateDirectoryConfigError::Unknown(ref cause) => cause,
        }
    }
}
/// Errors returned by CreateFleet
#[derive(Debug, PartialEq)]
pub enum CreateFleetError {
    ///<p>An API error occurred. Wait a few minutes and try again.</p>
    ConcurrentModification(String),
    ///<p>The image does not support storage connectors.</p>
    IncompatibleImage(String),
    ///<p>Indicates an incorrect combination of parameters, or a missing parameter.</p>
    InvalidParameterCombination(String),
    ///<p>The specified role is invalid.</p>
    InvalidRole(String),
    ///<p>The requested limit exceeds the permitted limit for an account.</p>
    LimitExceeded(String),
    ///<p>The specified resource already exists.</p>
    ResourceAlreadyExists(String),
    ///<p>The specified resource exists and is not in use, but isn't available.</p>
    ResourceNotAvailable(String),
    ///<p>The specified resource was not found.</p>
    ResourceNotFound(String),
    /// An error occurred dispatching the HTTP request
    HttpDispatch(HttpDispatchError),
    /// An error was encountered with AWS credentials.
    Credentials(CredentialsError),
    /// A validation error occurred.  Details from AWS are provided.
    Validation(String),
    /// An unknown error occurred.  The raw HTTP response is provided.
    Unknown(String),
}


impl CreateFleetError {
    pub fn from_body(body: &str) -> CreateFleetError {
        match from_str::<SerdeJsonValue>(body) {
            Ok(json) => {
                let raw_error_type = json.get("__type")
                    .and_then(|e| e.as_str())
                    .unwrap_or("Unknown");
                let error_message = json.get("message").and_then(|m| m.as_str()).unwrap_or(body);

                let pieces: Vec<&str> = raw_error_type.split("#").collect();
                let error_type = pieces.last().expect("Expected error type");

                match *error_type {
                    "ConcurrentModificationException" => {
                        CreateFleetError::ConcurrentModification(String::from(error_message))
                    }
                    "IncompatibleImageException" => {
                        CreateFleetError::IncompatibleImage(String::from(error_message))
                    }
                    "InvalidParameterCombinationException" => {
                        CreateFleetError::InvalidParameterCombination(String::from(error_message))
                    }
                    "InvalidRoleException" => {
                        CreateFleetError::InvalidRole(String::from(error_message))
                    }
                    "LimitExceededException" => {
                        CreateFleetError::LimitExceeded(String::from(error_message))
                    }
                    "ResourceAlreadyExistsException" => {
                        CreateFleetError::ResourceAlreadyExists(String::from(error_message))
                    }
                    "ResourceNotAvailableException" => {
                        CreateFleetError::ResourceNotAvailable(String::from(error_message))
                    }
                    "ResourceNotFoundException" => {
                        CreateFleetError::ResourceNotFound(String::from(error_message))
                    }
                    "ValidationException" => {
                        CreateFleetError::Validation(error_message.to_string())
                    }
                    _ => CreateFleetError::Unknown(String::from(body)),
                }
            }
            Err(_) => CreateFleetError::Unknown(String::from(body)),
        }
    }
}

impl From<serde_json::error::Error> for CreateFleetError {
    fn from(err: serde_json::error::Error) -> CreateFleetError {
        CreateFleetError::Unknown(err.description().to_string())
    }
}
impl From<CredentialsError> for CreateFleetError {
    fn from(err: CredentialsError) -> CreateFleetError {
        CreateFleetError::Credentials(err)
    }
}
impl From<HttpDispatchError> for CreateFleetError {
    fn from(err: HttpDispatchError) -> CreateFleetError {
        CreateFleetError::HttpDispatch(err)
    }
}
impl From<io::Error> for CreateFleetError {
    fn from(err: io::Error) -> CreateFleetError {
        CreateFleetError::HttpDispatch(HttpDispatchError::from(err))
    }
}
impl fmt::Display for CreateFleetError {
    fn fmt(&self, f: &mut fmt::Formatter) -> fmt::Result {
        write!(f, "{}", self.description())
    }
}
impl Error for CreateFleetError {
    fn description(&self) -> &str {
        match *self {
            CreateFleetError::ConcurrentModification(ref cause) => cause,
            CreateFleetError::IncompatibleImage(ref cause) => cause,
            CreateFleetError::InvalidParameterCombination(ref cause) => cause,
            CreateFleetError::InvalidRole(ref cause) => cause,
            CreateFleetError::LimitExceeded(ref cause) => cause,
            CreateFleetError::ResourceAlreadyExists(ref cause) => cause,
            CreateFleetError::ResourceNotAvailable(ref cause) => cause,
            CreateFleetError::ResourceNotFound(ref cause) => cause,
            CreateFleetError::Validation(ref cause) => cause,
            CreateFleetError::Credentials(ref err) => err.description(),
            CreateFleetError::HttpDispatch(ref dispatch_error) => dispatch_error.description(),
            CreateFleetError::Unknown(ref cause) => cause,
        }
    }
}
/// Errors returned by CreateStack
#[derive(Debug, PartialEq)]
pub enum CreateStackError {
    ///<p>An API error occurred. Wait a few minutes and try again.</p>
    ConcurrentModification(String),
    ///<p>Indicates an incorrect combination of parameters, or a missing parameter.</p>
    InvalidParameterCombination(String),
    ///<p>The specified role is invalid.</p>
    InvalidRole(String),
    ///<p>The requested limit exceeds the permitted limit for an account.</p>
    LimitExceeded(String),
    ///<p>The specified resource already exists.</p>
    ResourceAlreadyExists(String),
    ///<p>The specified resource was not found.</p>
    ResourceNotFound(String),
    /// An error occurred dispatching the HTTP request
    HttpDispatch(HttpDispatchError),
    /// An error was encountered with AWS credentials.
    Credentials(CredentialsError),
    /// A validation error occurred.  Details from AWS are provided.
    Validation(String),
    /// An unknown error occurred.  The raw HTTP response is provided.
    Unknown(String),
}


impl CreateStackError {
    pub fn from_body(body: &str) -> CreateStackError {
        match from_str::<SerdeJsonValue>(body) {
            Ok(json) => {
                let raw_error_type = json.get("__type")
                    .and_then(|e| e.as_str())
                    .unwrap_or("Unknown");
                let error_message = json.get("message").and_then(|m| m.as_str()).unwrap_or(body);

                let pieces: Vec<&str> = raw_error_type.split("#").collect();
                let error_type = pieces.last().expect("Expected error type");

                match *error_type {
                    "ConcurrentModificationException" => {
                        CreateStackError::ConcurrentModification(String::from(error_message))
                    }
                    "InvalidParameterCombinationException" => {
                        CreateStackError::InvalidParameterCombination(String::from(error_message))
                    }
                    "InvalidRoleException" => {
                        CreateStackError::InvalidRole(String::from(error_message))
                    }
                    "LimitExceededException" => {
                        CreateStackError::LimitExceeded(String::from(error_message))
                    }
                    "ResourceAlreadyExistsException" => {
                        CreateStackError::ResourceAlreadyExists(String::from(error_message))
                    }
                    "ResourceNotFoundException" => {
                        CreateStackError::ResourceNotFound(String::from(error_message))
                    }
                    "ValidationException" => {
                        CreateStackError::Validation(error_message.to_string())
                    }
                    _ => CreateStackError::Unknown(String::from(body)),
                }
            }
            Err(_) => CreateStackError::Unknown(String::from(body)),
        }
    }
}

impl From<serde_json::error::Error> for CreateStackError {
    fn from(err: serde_json::error::Error) -> CreateStackError {
        CreateStackError::Unknown(err.description().to_string())
    }
}
impl From<CredentialsError> for CreateStackError {
    fn from(err: CredentialsError) -> CreateStackError {
        CreateStackError::Credentials(err)
    }
}
impl From<HttpDispatchError> for CreateStackError {
    fn from(err: HttpDispatchError) -> CreateStackError {
        CreateStackError::HttpDispatch(err)
    }
}
impl From<io::Error> for CreateStackError {
    fn from(err: io::Error) -> CreateStackError {
        CreateStackError::HttpDispatch(HttpDispatchError::from(err))
    }
}
impl fmt::Display for CreateStackError {
    fn fmt(&self, f: &mut fmt::Formatter) -> fmt::Result {
        write!(f, "{}", self.description())
    }
}
impl Error for CreateStackError {
    fn description(&self) -> &str {
        match *self {
            CreateStackError::ConcurrentModification(ref cause) => cause,
            CreateStackError::InvalidParameterCombination(ref cause) => cause,
            CreateStackError::InvalidRole(ref cause) => cause,
            CreateStackError::LimitExceeded(ref cause) => cause,
            CreateStackError::ResourceAlreadyExists(ref cause) => cause,
            CreateStackError::ResourceNotFound(ref cause) => cause,
            CreateStackError::Validation(ref cause) => cause,
            CreateStackError::Credentials(ref err) => err.description(),
            CreateStackError::HttpDispatch(ref dispatch_error) => dispatch_error.description(),
            CreateStackError::Unknown(ref cause) => cause,
        }
    }
}
/// Errors returned by CreateStreamingURL
#[derive(Debug, PartialEq)]
pub enum CreateStreamingURLError {
    ///<p>Indicates an incorrect combination of parameters, or a missing parameter.</p>
    InvalidParameterCombination(String),
    ///<p>The attempted operation is not permitted.</p>
    OperationNotPermitted(String),
    ///<p>The specified resource exists and is not in use, but isn't available.</p>
    ResourceNotAvailable(String),
    ///<p>The specified resource was not found.</p>
    ResourceNotFound(String),
    /// An error occurred dispatching the HTTP request
    HttpDispatch(HttpDispatchError),
    /// An error was encountered with AWS credentials.
    Credentials(CredentialsError),
    /// A validation error occurred.  Details from AWS are provided.
    Validation(String),
    /// An unknown error occurred.  The raw HTTP response is provided.
    Unknown(String),
}


impl CreateStreamingURLError {
    pub fn from_body(body: &str) -> CreateStreamingURLError {
        match from_str::<SerdeJsonValue>(body) {
            Ok(json) => {
                let raw_error_type = json.get("__type")
                    .and_then(|e| e.as_str())
                    .unwrap_or("Unknown");
                let error_message = json.get("message").and_then(|m| m.as_str()).unwrap_or(body);

                let pieces: Vec<&str> = raw_error_type.split("#").collect();
                let error_type = pieces.last().expect("Expected error type");

                match *error_type {
                    "InvalidParameterCombinationException" => CreateStreamingURLError::InvalidParameterCombination(String::from(error_message)),
                    "OperationNotPermittedException" => {
                        CreateStreamingURLError::OperationNotPermitted(String::from(error_message))
                    }
                    "ResourceNotAvailableException" => {
                        CreateStreamingURLError::ResourceNotAvailable(String::from(error_message))
                    }
                    "ResourceNotFoundException" => {
                        CreateStreamingURLError::ResourceNotFound(String::from(error_message))
                    }
                    "ValidationException" => {
                        CreateStreamingURLError::Validation(error_message.to_string())
                    }
                    _ => CreateStreamingURLError::Unknown(String::from(body)),
                }
            }
            Err(_) => CreateStreamingURLError::Unknown(String::from(body)),
        }
    }
}

impl From<serde_json::error::Error> for CreateStreamingURLError {
    fn from(err: serde_json::error::Error) -> CreateStreamingURLError {
        CreateStreamingURLError::Unknown(err.description().to_string())
    }
}
impl From<CredentialsError> for CreateStreamingURLError {
    fn from(err: CredentialsError) -> CreateStreamingURLError {
        CreateStreamingURLError::Credentials(err)
    }
}
impl From<HttpDispatchError> for CreateStreamingURLError {
    fn from(err: HttpDispatchError) -> CreateStreamingURLError {
        CreateStreamingURLError::HttpDispatch(err)
    }
}
impl From<io::Error> for CreateStreamingURLError {
    fn from(err: io::Error) -> CreateStreamingURLError {
        CreateStreamingURLError::HttpDispatch(HttpDispatchError::from(err))
    }
}
impl fmt::Display for CreateStreamingURLError {
    fn fmt(&self, f: &mut fmt::Formatter) -> fmt::Result {
        write!(f, "{}", self.description())
    }
}
impl Error for CreateStreamingURLError {
    fn description(&self) -> &str {
        match *self {
            CreateStreamingURLError::InvalidParameterCombination(ref cause) => cause,
            CreateStreamingURLError::OperationNotPermitted(ref cause) => cause,
            CreateStreamingURLError::ResourceNotAvailable(ref cause) => cause,
            CreateStreamingURLError::ResourceNotFound(ref cause) => cause,
            CreateStreamingURLError::Validation(ref cause) => cause,
            CreateStreamingURLError::Credentials(ref err) => err.description(),
            CreateStreamingURLError::HttpDispatch(ref dispatch_error) => {
                dispatch_error.description()
            }
            CreateStreamingURLError::Unknown(ref cause) => cause,
        }
    }
}
/// Errors returned by DeleteDirectoryConfig
#[derive(Debug, PartialEq)]
pub enum DeleteDirectoryConfigError {
    ///<p>The specified resource is in use.</p>
    ResourceInUse(String),
    ///<p>The specified resource was not found.</p>
    ResourceNotFound(String),
    /// An error occurred dispatching the HTTP request
    HttpDispatch(HttpDispatchError),
    /// An error was encountered with AWS credentials.
    Credentials(CredentialsError),
    /// A validation error occurred.  Details from AWS are provided.
    Validation(String),
    /// An unknown error occurred.  The raw HTTP response is provided.
    Unknown(String),
}


impl DeleteDirectoryConfigError {
    pub fn from_body(body: &str) -> DeleteDirectoryConfigError {
        match from_str::<SerdeJsonValue>(body) {
            Ok(json) => {
                let raw_error_type = json.get("__type")
                    .and_then(|e| e.as_str())
                    .unwrap_or("Unknown");
                let error_message = json.get("message").and_then(|m| m.as_str()).unwrap_or(body);

                let pieces: Vec<&str> = raw_error_type.split("#").collect();
                let error_type = pieces.last().expect("Expected error type");

                match *error_type {
                    "ResourceInUseException" => {
                        DeleteDirectoryConfigError::ResourceInUse(String::from(error_message))
                    }
                    "ResourceNotFoundException" => {
                        DeleteDirectoryConfigError::ResourceNotFound(String::from(error_message))
                    }
                    "ValidationException" => {
                        DeleteDirectoryConfigError::Validation(error_message.to_string())
                    }
                    _ => DeleteDirectoryConfigError::Unknown(String::from(body)),
                }
            }
            Err(_) => DeleteDirectoryConfigError::Unknown(String::from(body)),
        }
    }
}

impl From<serde_json::error::Error> for DeleteDirectoryConfigError {
    fn from(err: serde_json::error::Error) -> DeleteDirectoryConfigError {
        DeleteDirectoryConfigError::Unknown(err.description().to_string())
    }
}
impl From<CredentialsError> for DeleteDirectoryConfigError {
    fn from(err: CredentialsError) -> DeleteDirectoryConfigError {
        DeleteDirectoryConfigError::Credentials(err)
    }
}
impl From<HttpDispatchError> for DeleteDirectoryConfigError {
    fn from(err: HttpDispatchError) -> DeleteDirectoryConfigError {
        DeleteDirectoryConfigError::HttpDispatch(err)
    }
}
impl From<io::Error> for DeleteDirectoryConfigError {
    fn from(err: io::Error) -> DeleteDirectoryConfigError {
        DeleteDirectoryConfigError::HttpDispatch(HttpDispatchError::from(err))
    }
}
impl fmt::Display for DeleteDirectoryConfigError {
    fn fmt(&self, f: &mut fmt::Formatter) -> fmt::Result {
        write!(f, "{}", self.description())
    }
}
impl Error for DeleteDirectoryConfigError {
    fn description(&self) -> &str {
        match *self {
            DeleteDirectoryConfigError::ResourceInUse(ref cause) => cause,
            DeleteDirectoryConfigError::ResourceNotFound(ref cause) => cause,
            DeleteDirectoryConfigError::Validation(ref cause) => cause,
            DeleteDirectoryConfigError::Credentials(ref err) => err.description(),
            DeleteDirectoryConfigError::HttpDispatch(ref dispatch_error) => {
                dispatch_error.description()
            }
            DeleteDirectoryConfigError::Unknown(ref cause) => cause,
        }
    }
}
/// Errors returned by DeleteFleet
#[derive(Debug, PartialEq)]
pub enum DeleteFleetError {
    ///<p>An API error occurred. Wait a few minutes and try again.</p>
    ConcurrentModification(String),
    ///<p>The specified resource is in use.</p>
    ResourceInUse(String),
    ///<p>The specified resource was not found.</p>
    ResourceNotFound(String),
    /// An error occurred dispatching the HTTP request
    HttpDispatch(HttpDispatchError),
    /// An error was encountered with AWS credentials.
    Credentials(CredentialsError),
    /// A validation error occurred.  Details from AWS are provided.
    Validation(String),
    /// An unknown error occurred.  The raw HTTP response is provided.
    Unknown(String),
}


impl DeleteFleetError {
    pub fn from_body(body: &str) -> DeleteFleetError {
        match from_str::<SerdeJsonValue>(body) {
            Ok(json) => {
                let raw_error_type = json.get("__type")
                    .and_then(|e| e.as_str())
                    .unwrap_or("Unknown");
                let error_message = json.get("message").and_then(|m| m.as_str()).unwrap_or(body);

                let pieces: Vec<&str> = raw_error_type.split("#").collect();
                let error_type = pieces.last().expect("Expected error type");

                match *error_type {
                    "ConcurrentModificationException" => {
                        DeleteFleetError::ConcurrentModification(String::from(error_message))
                    }
                    "ResourceInUseException" => {
                        DeleteFleetError::ResourceInUse(String::from(error_message))
                    }
                    "ResourceNotFoundException" => {
                        DeleteFleetError::ResourceNotFound(String::from(error_message))
                    }
                    "ValidationException" => {
                        DeleteFleetError::Validation(error_message.to_string())
                    }
                    _ => DeleteFleetError::Unknown(String::from(body)),
                }
            }
            Err(_) => DeleteFleetError::Unknown(String::from(body)),
        }
    }
}

impl From<serde_json::error::Error> for DeleteFleetError {
    fn from(err: serde_json::error::Error) -> DeleteFleetError {
        DeleteFleetError::Unknown(err.description().to_string())
    }
}
impl From<CredentialsError> for DeleteFleetError {
    fn from(err: CredentialsError) -> DeleteFleetError {
        DeleteFleetError::Credentials(err)
    }
}
impl From<HttpDispatchError> for DeleteFleetError {
    fn from(err: HttpDispatchError) -> DeleteFleetError {
        DeleteFleetError::HttpDispatch(err)
    }
}
impl From<io::Error> for DeleteFleetError {
    fn from(err: io::Error) -> DeleteFleetError {
        DeleteFleetError::HttpDispatch(HttpDispatchError::from(err))
    }
}
impl fmt::Display for DeleteFleetError {
    fn fmt(&self, f: &mut fmt::Formatter) -> fmt::Result {
        write!(f, "{}", self.description())
    }
}
impl Error for DeleteFleetError {
    fn description(&self) -> &str {
        match *self {
            DeleteFleetError::ConcurrentModification(ref cause) => cause,
            DeleteFleetError::ResourceInUse(ref cause) => cause,
            DeleteFleetError::ResourceNotFound(ref cause) => cause,
            DeleteFleetError::Validation(ref cause) => cause,
            DeleteFleetError::Credentials(ref err) => err.description(),
            DeleteFleetError::HttpDispatch(ref dispatch_error) => dispatch_error.description(),
            DeleteFleetError::Unknown(ref cause) => cause,
        }
    }
}
/// Errors returned by DeleteStack
#[derive(Debug, PartialEq)]
pub enum DeleteStackError {
    ///<p>An API error occurred. Wait a few minutes and try again.</p>
    ConcurrentModification(String),
    ///<p>The specified resource is in use.</p>
    ResourceInUse(String),
    ///<p>The specified resource was not found.</p>
    ResourceNotFound(String),
    /// An error occurred dispatching the HTTP request
    HttpDispatch(HttpDispatchError),
    /// An error was encountered with AWS credentials.
    Credentials(CredentialsError),
    /// A validation error occurred.  Details from AWS are provided.
    Validation(String),
    /// An unknown error occurred.  The raw HTTP response is provided.
    Unknown(String),
}


impl DeleteStackError {
    pub fn from_body(body: &str) -> DeleteStackError {
        match from_str::<SerdeJsonValue>(body) {
            Ok(json) => {
                let raw_error_type = json.get("__type")
                    .and_then(|e| e.as_str())
                    .unwrap_or("Unknown");
                let error_message = json.get("message").and_then(|m| m.as_str()).unwrap_or(body);

                let pieces: Vec<&str> = raw_error_type.split("#").collect();
                let error_type = pieces.last().expect("Expected error type");

                match *error_type {
                    "ConcurrentModificationException" => {
                        DeleteStackError::ConcurrentModification(String::from(error_message))
                    }
                    "ResourceInUseException" => {
                        DeleteStackError::ResourceInUse(String::from(error_message))
                    }
                    "ResourceNotFoundException" => {
                        DeleteStackError::ResourceNotFound(String::from(error_message))
                    }
                    "ValidationException" => {
                        DeleteStackError::Validation(error_message.to_string())
                    }
                    _ => DeleteStackError::Unknown(String::from(body)),
                }
            }
            Err(_) => DeleteStackError::Unknown(String::from(body)),
        }
    }
}

impl From<serde_json::error::Error> for DeleteStackError {
    fn from(err: serde_json::error::Error) -> DeleteStackError {
        DeleteStackError::Unknown(err.description().to_string())
    }
}
impl From<CredentialsError> for DeleteStackError {
    fn from(err: CredentialsError) -> DeleteStackError {
        DeleteStackError::Credentials(err)
    }
}
impl From<HttpDispatchError> for DeleteStackError {
    fn from(err: HttpDispatchError) -> DeleteStackError {
        DeleteStackError::HttpDispatch(err)
    }
}
impl From<io::Error> for DeleteStackError {
    fn from(err: io::Error) -> DeleteStackError {
        DeleteStackError::HttpDispatch(HttpDispatchError::from(err))
    }
}
impl fmt::Display for DeleteStackError {
    fn fmt(&self, f: &mut fmt::Formatter) -> fmt::Result {
        write!(f, "{}", self.description())
    }
}
impl Error for DeleteStackError {
    fn description(&self) -> &str {
        match *self {
            DeleteStackError::ConcurrentModification(ref cause) => cause,
            DeleteStackError::ResourceInUse(ref cause) => cause,
            DeleteStackError::ResourceNotFound(ref cause) => cause,
            DeleteStackError::Validation(ref cause) => cause,
            DeleteStackError::Credentials(ref err) => err.description(),
            DeleteStackError::HttpDispatch(ref dispatch_error) => dispatch_error.description(),
            DeleteStackError::Unknown(ref cause) => cause,
        }
    }
}
/// Errors returned by DescribeDirectoryConfigs
#[derive(Debug, PartialEq)]
pub enum DescribeDirectoryConfigsError {
    ///<p>The specified resource was not found.</p>
    ResourceNotFound(String),
    /// An error occurred dispatching the HTTP request
    HttpDispatch(HttpDispatchError),
    /// An error was encountered with AWS credentials.
    Credentials(CredentialsError),
    /// A validation error occurred.  Details from AWS are provided.
    Validation(String),
    /// An unknown error occurred.  The raw HTTP response is provided.
    Unknown(String),
}


impl DescribeDirectoryConfigsError {
    pub fn from_body(body: &str) -> DescribeDirectoryConfigsError {
        match from_str::<SerdeJsonValue>(body) {
            Ok(json) => {
                let raw_error_type = json.get("__type")
                    .and_then(|e| e.as_str())
                    .unwrap_or("Unknown");
                let error_message = json.get("message").and_then(|m| m.as_str()).unwrap_or(body);

                let pieces: Vec<&str> = raw_error_type.split("#").collect();
                let error_type = pieces.last().expect("Expected error type");

                match *error_type {
                    "ResourceNotFoundException" => {
                        DescribeDirectoryConfigsError::ResourceNotFound(String::from(error_message))
                    }
                    "ValidationException" => {
                        DescribeDirectoryConfigsError::Validation(error_message.to_string())
                    }
                    _ => DescribeDirectoryConfigsError::Unknown(String::from(body)),
                }
            }
            Err(_) => DescribeDirectoryConfigsError::Unknown(String::from(body)),
        }
    }
}

impl From<serde_json::error::Error> for DescribeDirectoryConfigsError {
    fn from(err: serde_json::error::Error) -> DescribeDirectoryConfigsError {
        DescribeDirectoryConfigsError::Unknown(err.description().to_string())
    }
}
impl From<CredentialsError> for DescribeDirectoryConfigsError {
    fn from(err: CredentialsError) -> DescribeDirectoryConfigsError {
        DescribeDirectoryConfigsError::Credentials(err)
    }
}
impl From<HttpDispatchError> for DescribeDirectoryConfigsError {
    fn from(err: HttpDispatchError) -> DescribeDirectoryConfigsError {
        DescribeDirectoryConfigsError::HttpDispatch(err)
    }
}
impl From<io::Error> for DescribeDirectoryConfigsError {
    fn from(err: io::Error) -> DescribeDirectoryConfigsError {
        DescribeDirectoryConfigsError::HttpDispatch(HttpDispatchError::from(err))
    }
}
impl fmt::Display for DescribeDirectoryConfigsError {
    fn fmt(&self, f: &mut fmt::Formatter) -> fmt::Result {
        write!(f, "{}", self.description())
    }
}
impl Error for DescribeDirectoryConfigsError {
    fn description(&self) -> &str {
        match *self {
            DescribeDirectoryConfigsError::ResourceNotFound(ref cause) => cause,
            DescribeDirectoryConfigsError::Validation(ref cause) => cause,
            DescribeDirectoryConfigsError::Credentials(ref err) => err.description(),
            DescribeDirectoryConfigsError::HttpDispatch(ref dispatch_error) => {
                dispatch_error.description()
            }
            DescribeDirectoryConfigsError::Unknown(ref cause) => cause,
        }
    }
}
/// Errors returned by DescribeFleets
#[derive(Debug, PartialEq)]
pub enum DescribeFleetsError {
    ///<p>The specified resource was not found.</p>
    ResourceNotFound(String),
    /// An error occurred dispatching the HTTP request
    HttpDispatch(HttpDispatchError),
    /// An error was encountered with AWS credentials.
    Credentials(CredentialsError),
    /// A validation error occurred.  Details from AWS are provided.
    Validation(String),
    /// An unknown error occurred.  The raw HTTP response is provided.
    Unknown(String),
}


impl DescribeFleetsError {
    pub fn from_body(body: &str) -> DescribeFleetsError {
        match from_str::<SerdeJsonValue>(body) {
            Ok(json) => {
                let raw_error_type = json.get("__type")
                    .and_then(|e| e.as_str())
                    .unwrap_or("Unknown");
                let error_message = json.get("message").and_then(|m| m.as_str()).unwrap_or(body);

                let pieces: Vec<&str> = raw_error_type.split("#").collect();
                let error_type = pieces.last().expect("Expected error type");

                match *error_type {
                    "ResourceNotFoundException" => {
                        DescribeFleetsError::ResourceNotFound(String::from(error_message))
                    }
                    "ValidationException" => {
                        DescribeFleetsError::Validation(error_message.to_string())
                    }
                    _ => DescribeFleetsError::Unknown(String::from(body)),
                }
            }
            Err(_) => DescribeFleetsError::Unknown(String::from(body)),
        }
    }
}

impl From<serde_json::error::Error> for DescribeFleetsError {
    fn from(err: serde_json::error::Error) -> DescribeFleetsError {
        DescribeFleetsError::Unknown(err.description().to_string())
    }
}
impl From<CredentialsError> for DescribeFleetsError {
    fn from(err: CredentialsError) -> DescribeFleetsError {
        DescribeFleetsError::Credentials(err)
    }
}
impl From<HttpDispatchError> for DescribeFleetsError {
    fn from(err: HttpDispatchError) -> DescribeFleetsError {
        DescribeFleetsError::HttpDispatch(err)
    }
}
impl From<io::Error> for DescribeFleetsError {
    fn from(err: io::Error) -> DescribeFleetsError {
        DescribeFleetsError::HttpDispatch(HttpDispatchError::from(err))
    }
}
impl fmt::Display for DescribeFleetsError {
    fn fmt(&self, f: &mut fmt::Formatter) -> fmt::Result {
        write!(f, "{}", self.description())
    }
}
impl Error for DescribeFleetsError {
    fn description(&self) -> &str {
        match *self {
            DescribeFleetsError::ResourceNotFound(ref cause) => cause,
            DescribeFleetsError::Validation(ref cause) => cause,
            DescribeFleetsError::Credentials(ref err) => err.description(),
            DescribeFleetsError::HttpDispatch(ref dispatch_error) => dispatch_error.description(),
            DescribeFleetsError::Unknown(ref cause) => cause,
        }
    }
}
/// Errors returned by DescribeImages
#[derive(Debug, PartialEq)]
pub enum DescribeImagesError {
    ///<p>The specified resource was not found.</p>
    ResourceNotFound(String),
    /// An error occurred dispatching the HTTP request
    HttpDispatch(HttpDispatchError),
    /// An error was encountered with AWS credentials.
    Credentials(CredentialsError),
    /// A validation error occurred.  Details from AWS are provided.
    Validation(String),
    /// An unknown error occurred.  The raw HTTP response is provided.
    Unknown(String),
}


impl DescribeImagesError {
    pub fn from_body(body: &str) -> DescribeImagesError {
        match from_str::<SerdeJsonValue>(body) {
            Ok(json) => {
                let raw_error_type = json.get("__type")
                    .and_then(|e| e.as_str())
                    .unwrap_or("Unknown");
                let error_message = json.get("message").and_then(|m| m.as_str()).unwrap_or(body);

                let pieces: Vec<&str> = raw_error_type.split("#").collect();
                let error_type = pieces.last().expect("Expected error type");

                match *error_type {
                    "ResourceNotFoundException" => {
                        DescribeImagesError::ResourceNotFound(String::from(error_message))
                    }
                    "ValidationException" => {
                        DescribeImagesError::Validation(error_message.to_string())
                    }
                    _ => DescribeImagesError::Unknown(String::from(body)),
                }
            }
            Err(_) => DescribeImagesError::Unknown(String::from(body)),
        }
    }
}

impl From<serde_json::error::Error> for DescribeImagesError {
    fn from(err: serde_json::error::Error) -> DescribeImagesError {
        DescribeImagesError::Unknown(err.description().to_string())
    }
}
impl From<CredentialsError> for DescribeImagesError {
    fn from(err: CredentialsError) -> DescribeImagesError {
        DescribeImagesError::Credentials(err)
    }
}
impl From<HttpDispatchError> for DescribeImagesError {
    fn from(err: HttpDispatchError) -> DescribeImagesError {
        DescribeImagesError::HttpDispatch(err)
    }
}
impl From<io::Error> for DescribeImagesError {
    fn from(err: io::Error) -> DescribeImagesError {
        DescribeImagesError::HttpDispatch(HttpDispatchError::from(err))
    }
}
impl fmt::Display for DescribeImagesError {
    fn fmt(&self, f: &mut fmt::Formatter) -> fmt::Result {
        write!(f, "{}", self.description())
    }
}
impl Error for DescribeImagesError {
    fn description(&self) -> &str {
        match *self {
            DescribeImagesError::ResourceNotFound(ref cause) => cause,
            DescribeImagesError::Validation(ref cause) => cause,
            DescribeImagesError::Credentials(ref err) => err.description(),
            DescribeImagesError::HttpDispatch(ref dispatch_error) => dispatch_error.description(),
            DescribeImagesError::Unknown(ref cause) => cause,
        }
    }
}
/// Errors returned by DescribeSessions
#[derive(Debug, PartialEq)]
pub enum DescribeSessionsError {
    ///<p>Indicates an incorrect combination of parameters, or a missing parameter.</p>
    InvalidParameterCombination(String),
    /// An error occurred dispatching the HTTP request
    HttpDispatch(HttpDispatchError),
    /// An error was encountered with AWS credentials.
    Credentials(CredentialsError),
    /// A validation error occurred.  Details from AWS are provided.
    Validation(String),
    /// An unknown error occurred.  The raw HTTP response is provided.
    Unknown(String),
}


impl DescribeSessionsError {
    pub fn from_body(body: &str) -> DescribeSessionsError {
        match from_str::<SerdeJsonValue>(body) {
            Ok(json) => {
                let raw_error_type = json.get("__type")
                    .and_then(|e| e.as_str())
                    .unwrap_or("Unknown");
                let error_message = json.get("message").and_then(|m| m.as_str()).unwrap_or(body);

                let pieces: Vec<&str> = raw_error_type.split("#").collect();
                let error_type = pieces.last().expect("Expected error type");

                match *error_type {
                    "InvalidParameterCombinationException" => DescribeSessionsError::InvalidParameterCombination(String::from(error_message)),
                    "ValidationException" => {
                        DescribeSessionsError::Validation(error_message.to_string())
                    }
                    _ => DescribeSessionsError::Unknown(String::from(body)),
                }
            }
            Err(_) => DescribeSessionsError::Unknown(String::from(body)),
        }
    }
}

impl From<serde_json::error::Error> for DescribeSessionsError {
    fn from(err: serde_json::error::Error) -> DescribeSessionsError {
        DescribeSessionsError::Unknown(err.description().to_string())
    }
}
impl From<CredentialsError> for DescribeSessionsError {
    fn from(err: CredentialsError) -> DescribeSessionsError {
        DescribeSessionsError::Credentials(err)
    }
}
impl From<HttpDispatchError> for DescribeSessionsError {
    fn from(err: HttpDispatchError) -> DescribeSessionsError {
        DescribeSessionsError::HttpDispatch(err)
    }
}
impl From<io::Error> for DescribeSessionsError {
    fn from(err: io::Error) -> DescribeSessionsError {
        DescribeSessionsError::HttpDispatch(HttpDispatchError::from(err))
    }
}
impl fmt::Display for DescribeSessionsError {
    fn fmt(&self, f: &mut fmt::Formatter) -> fmt::Result {
        write!(f, "{}", self.description())
    }
}
impl Error for DescribeSessionsError {
    fn description(&self) -> &str {
        match *self {
            DescribeSessionsError::InvalidParameterCombination(ref cause) => cause,
            DescribeSessionsError::Validation(ref cause) => cause,
            DescribeSessionsError::Credentials(ref err) => err.description(),
            DescribeSessionsError::HttpDispatch(ref dispatch_error) => dispatch_error.description(),
            DescribeSessionsError::Unknown(ref cause) => cause,
        }
    }
}
/// Errors returned by DescribeStacks
#[derive(Debug, PartialEq)]
pub enum DescribeStacksError {
    ///<p>The specified resource was not found.</p>
    ResourceNotFound(String),
    /// An error occurred dispatching the HTTP request
    HttpDispatch(HttpDispatchError),
    /// An error was encountered with AWS credentials.
    Credentials(CredentialsError),
    /// A validation error occurred.  Details from AWS are provided.
    Validation(String),
    /// An unknown error occurred.  The raw HTTP response is provided.
    Unknown(String),
}


impl DescribeStacksError {
    pub fn from_body(body: &str) -> DescribeStacksError {
        match from_str::<SerdeJsonValue>(body) {
            Ok(json) => {
                let raw_error_type = json.get("__type")
                    .and_then(|e| e.as_str())
                    .unwrap_or("Unknown");
                let error_message = json.get("message").and_then(|m| m.as_str()).unwrap_or(body);

                let pieces: Vec<&str> = raw_error_type.split("#").collect();
                let error_type = pieces.last().expect("Expected error type");

                match *error_type {
                    "ResourceNotFoundException" => {
                        DescribeStacksError::ResourceNotFound(String::from(error_message))
                    }
                    "ValidationException" => {
                        DescribeStacksError::Validation(error_message.to_string())
                    }
                    _ => DescribeStacksError::Unknown(String::from(body)),
                }
            }
            Err(_) => DescribeStacksError::Unknown(String::from(body)),
        }
    }
}

impl From<serde_json::error::Error> for DescribeStacksError {
    fn from(err: serde_json::error::Error) -> DescribeStacksError {
        DescribeStacksError::Unknown(err.description().to_string())
    }
}
impl From<CredentialsError> for DescribeStacksError {
    fn from(err: CredentialsError) -> DescribeStacksError {
        DescribeStacksError::Credentials(err)
    }
}
impl From<HttpDispatchError> for DescribeStacksError {
    fn from(err: HttpDispatchError) -> DescribeStacksError {
        DescribeStacksError::HttpDispatch(err)
    }
}
impl From<io::Error> for DescribeStacksError {
    fn from(err: io::Error) -> DescribeStacksError {
        DescribeStacksError::HttpDispatch(HttpDispatchError::from(err))
    }
}
impl fmt::Display for DescribeStacksError {
    fn fmt(&self, f: &mut fmt::Formatter) -> fmt::Result {
        write!(f, "{}", self.description())
    }
}
impl Error for DescribeStacksError {
    fn description(&self) -> &str {
        match *self {
            DescribeStacksError::ResourceNotFound(ref cause) => cause,
            DescribeStacksError::Validation(ref cause) => cause,
            DescribeStacksError::Credentials(ref err) => err.description(),
            DescribeStacksError::HttpDispatch(ref dispatch_error) => dispatch_error.description(),
            DescribeStacksError::Unknown(ref cause) => cause,
        }
    }
}
/// Errors returned by DisassociateFleet
#[derive(Debug, PartialEq)]
pub enum DisassociateFleetError {
    ///<p>An API error occurred. Wait a few minutes and try again.</p>
    ConcurrentModification(String),
    ///<p>The specified resource is in use.</p>
    ResourceInUse(String),
    ///<p>The specified resource was not found.</p>
    ResourceNotFound(String),
    /// An error occurred dispatching the HTTP request
    HttpDispatch(HttpDispatchError),
    /// An error was encountered with AWS credentials.
    Credentials(CredentialsError),
    /// A validation error occurred.  Details from AWS are provided.
    Validation(String),
    /// An unknown error occurred.  The raw HTTP response is provided.
    Unknown(String),
}


impl DisassociateFleetError {
    pub fn from_body(body: &str) -> DisassociateFleetError {
        match from_str::<SerdeJsonValue>(body) {
            Ok(json) => {
                let raw_error_type = json.get("__type")
                    .and_then(|e| e.as_str())
                    .unwrap_or("Unknown");
                let error_message = json.get("message").and_then(|m| m.as_str()).unwrap_or(body);

                let pieces: Vec<&str> = raw_error_type.split("#").collect();
                let error_type = pieces.last().expect("Expected error type");

                match *error_type {
                    "ConcurrentModificationException" => {
                        DisassociateFleetError::ConcurrentModification(String::from(error_message))
                    }
                    "ResourceInUseException" => {
                        DisassociateFleetError::ResourceInUse(String::from(error_message))
                    }
                    "ResourceNotFoundException" => {
                        DisassociateFleetError::ResourceNotFound(String::from(error_message))
                    }
                    "ValidationException" => {
                        DisassociateFleetError::Validation(error_message.to_string())
                    }
                    _ => DisassociateFleetError::Unknown(String::from(body)),
                }
            }
            Err(_) => DisassociateFleetError::Unknown(String::from(body)),
        }
    }
}

impl From<serde_json::error::Error> for DisassociateFleetError {
    fn from(err: serde_json::error::Error) -> DisassociateFleetError {
        DisassociateFleetError::Unknown(err.description().to_string())
    }
}
impl From<CredentialsError> for DisassociateFleetError {
    fn from(err: CredentialsError) -> DisassociateFleetError {
        DisassociateFleetError::Credentials(err)
    }
}
impl From<HttpDispatchError> for DisassociateFleetError {
    fn from(err: HttpDispatchError) -> DisassociateFleetError {
        DisassociateFleetError::HttpDispatch(err)
    }
}
impl From<io::Error> for DisassociateFleetError {
    fn from(err: io::Error) -> DisassociateFleetError {
        DisassociateFleetError::HttpDispatch(HttpDispatchError::from(err))
    }
}
impl fmt::Display for DisassociateFleetError {
    fn fmt(&self, f: &mut fmt::Formatter) -> fmt::Result {
        write!(f, "{}", self.description())
    }
}
impl Error for DisassociateFleetError {
    fn description(&self) -> &str {
        match *self {
            DisassociateFleetError::ConcurrentModification(ref cause) => cause,
            DisassociateFleetError::ResourceInUse(ref cause) => cause,
            DisassociateFleetError::ResourceNotFound(ref cause) => cause,
            DisassociateFleetError::Validation(ref cause) => cause,
            DisassociateFleetError::Credentials(ref err) => err.description(),
            DisassociateFleetError::HttpDispatch(ref dispatch_error) => {
                dispatch_error.description()
            }
            DisassociateFleetError::Unknown(ref cause) => cause,
        }
    }
}
/// Errors returned by ExpireSession
#[derive(Debug, PartialEq)]
pub enum ExpireSessionError {
    /// An error occurred dispatching the HTTP request
    HttpDispatch(HttpDispatchError),
    /// An error was encountered with AWS credentials.
    Credentials(CredentialsError),
    /// A validation error occurred.  Details from AWS are provided.
    Validation(String),
    /// An unknown error occurred.  The raw HTTP response is provided.
    Unknown(String),
}


impl ExpireSessionError {
    pub fn from_body(body: &str) -> ExpireSessionError {
        match from_str::<SerdeJsonValue>(body) {
            Ok(json) => {
                let raw_error_type = json.get("__type")
                    .and_then(|e| e.as_str())
                    .unwrap_or("Unknown");
                let error_message = json.get("message").and_then(|m| m.as_str()).unwrap_or(body);

                let pieces: Vec<&str> = raw_error_type.split("#").collect();
                let error_type = pieces.last().expect("Expected error type");

                match *error_type {
                    "ValidationException" => {
                        ExpireSessionError::Validation(error_message.to_string())
                    }
                    _ => ExpireSessionError::Unknown(String::from(body)),
                }
            }
            Err(_) => ExpireSessionError::Unknown(String::from(body)),
        }
    }
}

impl From<serde_json::error::Error> for ExpireSessionError {
    fn from(err: serde_json::error::Error) -> ExpireSessionError {
        ExpireSessionError::Unknown(err.description().to_string())
    }
}
impl From<CredentialsError> for ExpireSessionError {
    fn from(err: CredentialsError) -> ExpireSessionError {
        ExpireSessionError::Credentials(err)
    }
}
impl From<HttpDispatchError> for ExpireSessionError {
    fn from(err: HttpDispatchError) -> ExpireSessionError {
        ExpireSessionError::HttpDispatch(err)
    }
}
impl From<io::Error> for ExpireSessionError {
    fn from(err: io::Error) -> ExpireSessionError {
        ExpireSessionError::HttpDispatch(HttpDispatchError::from(err))
    }
}
impl fmt::Display for ExpireSessionError {
    fn fmt(&self, f: &mut fmt::Formatter) -> fmt::Result {
        write!(f, "{}", self.description())
    }
}
impl Error for ExpireSessionError {
    fn description(&self) -> &str {
        match *self {
            ExpireSessionError::Validation(ref cause) => cause,
            ExpireSessionError::Credentials(ref err) => err.description(),
            ExpireSessionError::HttpDispatch(ref dispatch_error) => dispatch_error.description(),
            ExpireSessionError::Unknown(ref cause) => cause,
        }
    }
}
/// Errors returned by ListAssociatedFleets
#[derive(Debug, PartialEq)]
pub enum ListAssociatedFleetsError {
    /// An error occurred dispatching the HTTP request
    HttpDispatch(HttpDispatchError),
    /// An error was encountered with AWS credentials.
    Credentials(CredentialsError),
    /// A validation error occurred.  Details from AWS are provided.
    Validation(String),
    /// An unknown error occurred.  The raw HTTP response is provided.
    Unknown(String),
}


impl ListAssociatedFleetsError {
    pub fn from_body(body: &str) -> ListAssociatedFleetsError {
        match from_str::<SerdeJsonValue>(body) {
            Ok(json) => {
                let raw_error_type = json.get("__type")
                    .and_then(|e| e.as_str())
                    .unwrap_or("Unknown");
                let error_message = json.get("message").and_then(|m| m.as_str()).unwrap_or(body);

                let pieces: Vec<&str> = raw_error_type.split("#").collect();
                let error_type = pieces.last().expect("Expected error type");

                match *error_type {
                    "ValidationException" => {
                        ListAssociatedFleetsError::Validation(error_message.to_string())
                    }
                    _ => ListAssociatedFleetsError::Unknown(String::from(body)),
                }
            }
            Err(_) => ListAssociatedFleetsError::Unknown(String::from(body)),
        }
    }
}

impl From<serde_json::error::Error> for ListAssociatedFleetsError {
    fn from(err: serde_json::error::Error) -> ListAssociatedFleetsError {
        ListAssociatedFleetsError::Unknown(err.description().to_string())
    }
}
impl From<CredentialsError> for ListAssociatedFleetsError {
    fn from(err: CredentialsError) -> ListAssociatedFleetsError {
        ListAssociatedFleetsError::Credentials(err)
    }
}
impl From<HttpDispatchError> for ListAssociatedFleetsError {
    fn from(err: HttpDispatchError) -> ListAssociatedFleetsError {
        ListAssociatedFleetsError::HttpDispatch(err)
    }
}
impl From<io::Error> for ListAssociatedFleetsError {
    fn from(err: io::Error) -> ListAssociatedFleetsError {
        ListAssociatedFleetsError::HttpDispatch(HttpDispatchError::from(err))
    }
}
impl fmt::Display for ListAssociatedFleetsError {
    fn fmt(&self, f: &mut fmt::Formatter) -> fmt::Result {
        write!(f, "{}", self.description())
    }
}
impl Error for ListAssociatedFleetsError {
    fn description(&self) -> &str {
        match *self {
            ListAssociatedFleetsError::Validation(ref cause) => cause,
            ListAssociatedFleetsError::Credentials(ref err) => err.description(),
            ListAssociatedFleetsError::HttpDispatch(ref dispatch_error) => {
                dispatch_error.description()
            }
            ListAssociatedFleetsError::Unknown(ref cause) => cause,
        }
    }
}
/// Errors returned by ListAssociatedStacks
#[derive(Debug, PartialEq)]
pub enum ListAssociatedStacksError {
    /// An error occurred dispatching the HTTP request
    HttpDispatch(HttpDispatchError),
    /// An error was encountered with AWS credentials.
    Credentials(CredentialsError),
    /// A validation error occurred.  Details from AWS are provided.
    Validation(String),
    /// An unknown error occurred.  The raw HTTP response is provided.
    Unknown(String),
}


impl ListAssociatedStacksError {
    pub fn from_body(body: &str) -> ListAssociatedStacksError {
        match from_str::<SerdeJsonValue>(body) {
            Ok(json) => {
                let raw_error_type = json.get("__type")
                    .and_then(|e| e.as_str())
                    .unwrap_or("Unknown");
                let error_message = json.get("message").and_then(|m| m.as_str()).unwrap_or(body);

                let pieces: Vec<&str> = raw_error_type.split("#").collect();
                let error_type = pieces.last().expect("Expected error type");

                match *error_type {
                    "ValidationException" => {
                        ListAssociatedStacksError::Validation(error_message.to_string())
                    }
                    _ => ListAssociatedStacksError::Unknown(String::from(body)),
                }
            }
            Err(_) => ListAssociatedStacksError::Unknown(String::from(body)),
        }
    }
}

impl From<serde_json::error::Error> for ListAssociatedStacksError {
    fn from(err: serde_json::error::Error) -> ListAssociatedStacksError {
        ListAssociatedStacksError::Unknown(err.description().to_string())
    }
}
impl From<CredentialsError> for ListAssociatedStacksError {
    fn from(err: CredentialsError) -> ListAssociatedStacksError {
        ListAssociatedStacksError::Credentials(err)
    }
}
impl From<HttpDispatchError> for ListAssociatedStacksError {
    fn from(err: HttpDispatchError) -> ListAssociatedStacksError {
        ListAssociatedStacksError::HttpDispatch(err)
    }
}
impl From<io::Error> for ListAssociatedStacksError {
    fn from(err: io::Error) -> ListAssociatedStacksError {
        ListAssociatedStacksError::HttpDispatch(HttpDispatchError::from(err))
    }
}
impl fmt::Display for ListAssociatedStacksError {
    fn fmt(&self, f: &mut fmt::Formatter) -> fmt::Result {
        write!(f, "{}", self.description())
    }
}
impl Error for ListAssociatedStacksError {
    fn description(&self) -> &str {
        match *self {
            ListAssociatedStacksError::Validation(ref cause) => cause,
            ListAssociatedStacksError::Credentials(ref err) => err.description(),
            ListAssociatedStacksError::HttpDispatch(ref dispatch_error) => {
                dispatch_error.description()
            }
            ListAssociatedStacksError::Unknown(ref cause) => cause,
        }
    }
}
/// Errors returned by StartFleet
#[derive(Debug, PartialEq)]
pub enum StartFleetError {
    ///<p>An API error occurred. Wait a few minutes and try again.</p>
    ConcurrentModification(String),
    ///<p>The requested limit exceeds the permitted limit for an account.</p>
    LimitExceeded(String),
    ///<p>The attempted operation is not permitted.</p>
    OperationNotPermitted(String),
    ///<p>The specified resource was not found.</p>
    ResourceNotFound(String),
    /// An error occurred dispatching the HTTP request
    HttpDispatch(HttpDispatchError),
    /// An error was encountered with AWS credentials.
    Credentials(CredentialsError),
    /// A validation error occurred.  Details from AWS are provided.
    Validation(String),
    /// An unknown error occurred.  The raw HTTP response is provided.
    Unknown(String),
}


impl StartFleetError {
    pub fn from_body(body: &str) -> StartFleetError {
        match from_str::<SerdeJsonValue>(body) {
            Ok(json) => {
                let raw_error_type = json.get("__type")
                    .and_then(|e| e.as_str())
                    .unwrap_or("Unknown");
                let error_message = json.get("message").and_then(|m| m.as_str()).unwrap_or(body);

                let pieces: Vec<&str> = raw_error_type.split("#").collect();
                let error_type = pieces.last().expect("Expected error type");

                match *error_type {
                    "ConcurrentModificationException" => {
                        StartFleetError::ConcurrentModification(String::from(error_message))
                    }
                    "LimitExceededException" => {
                        StartFleetError::LimitExceeded(String::from(error_message))
                    }
                    "OperationNotPermittedException" => {
                        StartFleetError::OperationNotPermitted(String::from(error_message))
                    }
                    "ResourceNotFoundException" => {
                        StartFleetError::ResourceNotFound(String::from(error_message))
                    }
                    "ValidationException" => StartFleetError::Validation(error_message.to_string()),
                    _ => StartFleetError::Unknown(String::from(body)),
                }
            }
            Err(_) => StartFleetError::Unknown(String::from(body)),
        }
    }
}

impl From<serde_json::error::Error> for StartFleetError {
    fn from(err: serde_json::error::Error) -> StartFleetError {
        StartFleetError::Unknown(err.description().to_string())
    }
}
impl From<CredentialsError> for StartFleetError {
    fn from(err: CredentialsError) -> StartFleetError {
        StartFleetError::Credentials(err)
    }
}
impl From<HttpDispatchError> for StartFleetError {
    fn from(err: HttpDispatchError) -> StartFleetError {
        StartFleetError::HttpDispatch(err)
    }
}
impl From<io::Error> for StartFleetError {
    fn from(err: io::Error) -> StartFleetError {
        StartFleetError::HttpDispatch(HttpDispatchError::from(err))
    }
}
impl fmt::Display for StartFleetError {
    fn fmt(&self, f: &mut fmt::Formatter) -> fmt::Result {
        write!(f, "{}", self.description())
    }
}
impl Error for StartFleetError {
    fn description(&self) -> &str {
        match *self {
            StartFleetError::ConcurrentModification(ref cause) => cause,
            StartFleetError::LimitExceeded(ref cause) => cause,
            StartFleetError::OperationNotPermitted(ref cause) => cause,
            StartFleetError::ResourceNotFound(ref cause) => cause,
            StartFleetError::Validation(ref cause) => cause,
            StartFleetError::Credentials(ref err) => err.description(),
            StartFleetError::HttpDispatch(ref dispatch_error) => dispatch_error.description(),
            StartFleetError::Unknown(ref cause) => cause,
        }
    }
}
/// Errors returned by StopFleet
#[derive(Debug, PartialEq)]
pub enum StopFleetError {
    ///<p>An API error occurred. Wait a few minutes and try again.</p>
    ConcurrentModification(String),
    ///<p>The specified resource was not found.</p>
    ResourceNotFound(String),
    /// An error occurred dispatching the HTTP request
    HttpDispatch(HttpDispatchError),
    /// An error was encountered with AWS credentials.
    Credentials(CredentialsError),
    /// A validation error occurred.  Details from AWS are provided.
    Validation(String),
    /// An unknown error occurred.  The raw HTTP response is provided.
    Unknown(String),
}


impl StopFleetError {
    pub fn from_body(body: &str) -> StopFleetError {
        match from_str::<SerdeJsonValue>(body) {
            Ok(json) => {
                let raw_error_type = json.get("__type")
                    .and_then(|e| e.as_str())
                    .unwrap_or("Unknown");
                let error_message = json.get("message").and_then(|m| m.as_str()).unwrap_or(body);

                let pieces: Vec<&str> = raw_error_type.split("#").collect();
                let error_type = pieces.last().expect("Expected error type");

                match *error_type {
                    "ConcurrentModificationException" => {
                        StopFleetError::ConcurrentModification(String::from(error_message))
                    }
                    "ResourceNotFoundException" => {
                        StopFleetError::ResourceNotFound(String::from(error_message))
                    }
                    "ValidationException" => StopFleetError::Validation(error_message.to_string()),
                    _ => StopFleetError::Unknown(String::from(body)),
                }
            }
            Err(_) => StopFleetError::Unknown(String::from(body)),
        }
    }
}

impl From<serde_json::error::Error> for StopFleetError {
    fn from(err: serde_json::error::Error) -> StopFleetError {
        StopFleetError::Unknown(err.description().to_string())
    }
}
impl From<CredentialsError> for StopFleetError {
    fn from(err: CredentialsError) -> StopFleetError {
        StopFleetError::Credentials(err)
    }
}
impl From<HttpDispatchError> for StopFleetError {
    fn from(err: HttpDispatchError) -> StopFleetError {
        StopFleetError::HttpDispatch(err)
    }
}
impl From<io::Error> for StopFleetError {
    fn from(err: io::Error) -> StopFleetError {
        StopFleetError::HttpDispatch(HttpDispatchError::from(err))
    }
}
impl fmt::Display for StopFleetError {
    fn fmt(&self, f: &mut fmt::Formatter) -> fmt::Result {
        write!(f, "{}", self.description())
    }
}
impl Error for StopFleetError {
    fn description(&self) -> &str {
        match *self {
            StopFleetError::ConcurrentModification(ref cause) => cause,
            StopFleetError::ResourceNotFound(ref cause) => cause,
            StopFleetError::Validation(ref cause) => cause,
            StopFleetError::Credentials(ref err) => err.description(),
            StopFleetError::HttpDispatch(ref dispatch_error) => dispatch_error.description(),
            StopFleetError::Unknown(ref cause) => cause,
        }
    }
}
/// Errors returned by UpdateDirectoryConfig
#[derive(Debug, PartialEq)]
pub enum UpdateDirectoryConfigError {
    ///<p>An API error occurred. Wait a few minutes and try again.</p>
    ConcurrentModification(String),
    ///<p>The specified resource is in use.</p>
    ResourceInUse(String),
    ///<p>The specified resource was not found.</p>
    ResourceNotFound(String),
    /// An error occurred dispatching the HTTP request
    HttpDispatch(HttpDispatchError),
    /// An error was encountered with AWS credentials.
    Credentials(CredentialsError),
    /// A validation error occurred.  Details from AWS are provided.
    Validation(String),
    /// An unknown error occurred.  The raw HTTP response is provided.
    Unknown(String),
}


impl UpdateDirectoryConfigError {
    pub fn from_body(body: &str) -> UpdateDirectoryConfigError {
        match from_str::<SerdeJsonValue>(body) {
            Ok(json) => {
                let raw_error_type = json.get("__type")
                    .and_then(|e| e.as_str())
                    .unwrap_or("Unknown");
                let error_message = json.get("message").and_then(|m| m.as_str()).unwrap_or(body);

                let pieces: Vec<&str> = raw_error_type.split("#").collect();
                let error_type = pieces.last().expect("Expected error type");

                match *error_type {
                    "ConcurrentModificationException" => UpdateDirectoryConfigError::ConcurrentModification(String::from(error_message)),
                    "ResourceInUseException" => {
                        UpdateDirectoryConfigError::ResourceInUse(String::from(error_message))
                    }
                    "ResourceNotFoundException" => {
                        UpdateDirectoryConfigError::ResourceNotFound(String::from(error_message))
                    }
                    "ValidationException" => {
                        UpdateDirectoryConfigError::Validation(error_message.to_string())
                    }
                    _ => UpdateDirectoryConfigError::Unknown(String::from(body)),
                }
            }
            Err(_) => UpdateDirectoryConfigError::Unknown(String::from(body)),
        }
    }
}

impl From<serde_json::error::Error> for UpdateDirectoryConfigError {
    fn from(err: serde_json::error::Error) -> UpdateDirectoryConfigError {
        UpdateDirectoryConfigError::Unknown(err.description().to_string())
    }
}
impl From<CredentialsError> for UpdateDirectoryConfigError {
    fn from(err: CredentialsError) -> UpdateDirectoryConfigError {
        UpdateDirectoryConfigError::Credentials(err)
    }
}
impl From<HttpDispatchError> for UpdateDirectoryConfigError {
    fn from(err: HttpDispatchError) -> UpdateDirectoryConfigError {
        UpdateDirectoryConfigError::HttpDispatch(err)
    }
}
impl From<io::Error> for UpdateDirectoryConfigError {
    fn from(err: io::Error) -> UpdateDirectoryConfigError {
        UpdateDirectoryConfigError::HttpDispatch(HttpDispatchError::from(err))
    }
}
impl fmt::Display for UpdateDirectoryConfigError {
    fn fmt(&self, f: &mut fmt::Formatter) -> fmt::Result {
        write!(f, "{}", self.description())
    }
}
impl Error for UpdateDirectoryConfigError {
    fn description(&self) -> &str {
        match *self {
            UpdateDirectoryConfigError::ConcurrentModification(ref cause) => cause,
            UpdateDirectoryConfigError::ResourceInUse(ref cause) => cause,
            UpdateDirectoryConfigError::ResourceNotFound(ref cause) => cause,
            UpdateDirectoryConfigError::Validation(ref cause) => cause,
            UpdateDirectoryConfigError::Credentials(ref err) => err.description(),
            UpdateDirectoryConfigError::HttpDispatch(ref dispatch_error) => {
                dispatch_error.description()
            }
            UpdateDirectoryConfigError::Unknown(ref cause) => cause,
        }
    }
}
/// Errors returned by UpdateFleet
#[derive(Debug, PartialEq)]
pub enum UpdateFleetError {
    ///<p>An API error occurred. Wait a few minutes and try again.</p>
    ConcurrentModification(String),
    ///<p>The image does not support storage connectors.</p>
    IncompatibleImage(String),
    ///<p>Indicates an incorrect combination of parameters, or a missing parameter.</p>
    InvalidParameterCombination(String),
    ///<p>The specified role is invalid.</p>
    InvalidRole(String),
    ///<p>The requested limit exceeds the permitted limit for an account.</p>
    LimitExceeded(String),
    ///<p>The attempted operation is not permitted.</p>
    OperationNotPermitted(String),
    ///<p>The specified resource is in use.</p>
    ResourceInUse(String),
    ///<p>The specified resource exists and is not in use, but isn't available.</p>
    ResourceNotAvailable(String),
    ///<p>The specified resource was not found.</p>
    ResourceNotFound(String),
    /// An error occurred dispatching the HTTP request
    HttpDispatch(HttpDispatchError),
    /// An error was encountered with AWS credentials.
    Credentials(CredentialsError),
    /// A validation error occurred.  Details from AWS are provided.
    Validation(String),
    /// An unknown error occurred.  The raw HTTP response is provided.
    Unknown(String),
}


impl UpdateFleetError {
    pub fn from_body(body: &str) -> UpdateFleetError {
        match from_str::<SerdeJsonValue>(body) {
            Ok(json) => {
                let raw_error_type = json.get("__type")
                    .and_then(|e| e.as_str())
                    .unwrap_or("Unknown");
                let error_message = json.get("message").and_then(|m| m.as_str()).unwrap_or(body);

                let pieces: Vec<&str> = raw_error_type.split("#").collect();
                let error_type = pieces.last().expect("Expected error type");

                match *error_type {
                    "ConcurrentModificationException" => {
                        UpdateFleetError::ConcurrentModification(String::from(error_message))
                    }
                    "IncompatibleImageException" => {
                        UpdateFleetError::IncompatibleImage(String::from(error_message))
                    }
                    "InvalidParameterCombinationException" => {
                        UpdateFleetError::InvalidParameterCombination(String::from(error_message))
                    }
                    "InvalidRoleException" => {
                        UpdateFleetError::InvalidRole(String::from(error_message))
                    }
                    "LimitExceededException" => {
                        UpdateFleetError::LimitExceeded(String::from(error_message))
                    }
                    "OperationNotPermittedException" => {
                        UpdateFleetError::OperationNotPermitted(String::from(error_message))
                    }
                    "ResourceInUseException" => {
                        UpdateFleetError::ResourceInUse(String::from(error_message))
                    }
                    "ResourceNotAvailableException" => {
                        UpdateFleetError::ResourceNotAvailable(String::from(error_message))
                    }
                    "ResourceNotFoundException" => {
                        UpdateFleetError::ResourceNotFound(String::from(error_message))
                    }
                    "ValidationException" => {
                        UpdateFleetError::Validation(error_message.to_string())
                    }
                    _ => UpdateFleetError::Unknown(String::from(body)),
                }
            }
            Err(_) => UpdateFleetError::Unknown(String::from(body)),
        }
    }
}

impl From<serde_json::error::Error> for UpdateFleetError {
    fn from(err: serde_json::error::Error) -> UpdateFleetError {
        UpdateFleetError::Unknown(err.description().to_string())
    }
}
impl From<CredentialsError> for UpdateFleetError {
    fn from(err: CredentialsError) -> UpdateFleetError {
        UpdateFleetError::Credentials(err)
    }
}
impl From<HttpDispatchError> for UpdateFleetError {
    fn from(err: HttpDispatchError) -> UpdateFleetError {
        UpdateFleetError::HttpDispatch(err)
    }
}
impl From<io::Error> for UpdateFleetError {
    fn from(err: io::Error) -> UpdateFleetError {
        UpdateFleetError::HttpDispatch(HttpDispatchError::from(err))
    }
}
impl fmt::Display for UpdateFleetError {
    fn fmt(&self, f: &mut fmt::Formatter) -> fmt::Result {
        write!(f, "{}", self.description())
    }
}
impl Error for UpdateFleetError {
    fn description(&self) -> &str {
        match *self {
            UpdateFleetError::ConcurrentModification(ref cause) => cause,
            UpdateFleetError::IncompatibleImage(ref cause) => cause,
            UpdateFleetError::InvalidParameterCombination(ref cause) => cause,
            UpdateFleetError::InvalidRole(ref cause) => cause,
            UpdateFleetError::LimitExceeded(ref cause) => cause,
            UpdateFleetError::OperationNotPermitted(ref cause) => cause,
            UpdateFleetError::ResourceInUse(ref cause) => cause,
            UpdateFleetError::ResourceNotAvailable(ref cause) => cause,
            UpdateFleetError::ResourceNotFound(ref cause) => cause,
            UpdateFleetError::Validation(ref cause) => cause,
            UpdateFleetError::Credentials(ref err) => err.description(),
            UpdateFleetError::HttpDispatch(ref dispatch_error) => dispatch_error.description(),
            UpdateFleetError::Unknown(ref cause) => cause,
        }
    }
}
/// Errors returned by UpdateStack
#[derive(Debug, PartialEq)]
pub enum UpdateStackError {
    ///<p>The image does not support storage connectors.</p>
    IncompatibleImage(String),
    ///<p>Indicates an incorrect combination of parameters, or a missing parameter.</p>
    InvalidParameterCombination(String),
    ///<p>The specified role is invalid.</p>
    InvalidRole(String),
    ///<p>The requested limit exceeds the permitted limit for an account.</p>
    LimitExceeded(String),
    ///<p>The specified resource is in use.</p>
    ResourceInUse(String),
    ///<p>The specified resource was not found.</p>
    ResourceNotFound(String),
    /// An error occurred dispatching the HTTP request
    HttpDispatch(HttpDispatchError),
    /// An error was encountered with AWS credentials.
    Credentials(CredentialsError),
    /// A validation error occurred.  Details from AWS are provided.
    Validation(String),
    /// An unknown error occurred.  The raw HTTP response is provided.
    Unknown(String),
}


impl UpdateStackError {
    pub fn from_body(body: &str) -> UpdateStackError {
        match from_str::<SerdeJsonValue>(body) {
            Ok(json) => {
                let raw_error_type = json.get("__type")
                    .and_then(|e| e.as_str())
                    .unwrap_or("Unknown");
                let error_message = json.get("message").and_then(|m| m.as_str()).unwrap_or(body);

                let pieces: Vec<&str> = raw_error_type.split("#").collect();
                let error_type = pieces.last().expect("Expected error type");

                match *error_type {
                    "IncompatibleImageException" => {
                        UpdateStackError::IncompatibleImage(String::from(error_message))
                    }
                    "InvalidParameterCombinationException" => {
                        UpdateStackError::InvalidParameterCombination(String::from(error_message))
                    }
                    "InvalidRoleException" => {
                        UpdateStackError::InvalidRole(String::from(error_message))
                    }
                    "LimitExceededException" => {
                        UpdateStackError::LimitExceeded(String::from(error_message))
                    }
                    "ResourceInUseException" => {
                        UpdateStackError::ResourceInUse(String::from(error_message))
                    }
                    "ResourceNotFoundException" => {
                        UpdateStackError::ResourceNotFound(String::from(error_message))
                    }
                    "ValidationException" => {
                        UpdateStackError::Validation(error_message.to_string())
                    }
                    _ => UpdateStackError::Unknown(String::from(body)),
                }
            }
            Err(_) => UpdateStackError::Unknown(String::from(body)),
        }
    }
}

impl From<serde_json::error::Error> for UpdateStackError {
    fn from(err: serde_json::error::Error) -> UpdateStackError {
        UpdateStackError::Unknown(err.description().to_string())
    }
}
impl From<CredentialsError> for UpdateStackError {
    fn from(err: CredentialsError) -> UpdateStackError {
        UpdateStackError::Credentials(err)
    }
}
impl From<HttpDispatchError> for UpdateStackError {
    fn from(err: HttpDispatchError) -> UpdateStackError {
        UpdateStackError::HttpDispatch(err)
    }
}
impl From<io::Error> for UpdateStackError {
    fn from(err: io::Error) -> UpdateStackError {
        UpdateStackError::HttpDispatch(HttpDispatchError::from(err))
    }
}
impl fmt::Display for UpdateStackError {
    fn fmt(&self, f: &mut fmt::Formatter) -> fmt::Result {
        write!(f, "{}", self.description())
    }
}
impl Error for UpdateStackError {
    fn description(&self) -> &str {
        match *self {
            UpdateStackError::IncompatibleImage(ref cause) => cause,
            UpdateStackError::InvalidParameterCombination(ref cause) => cause,
            UpdateStackError::InvalidRole(ref cause) => cause,
            UpdateStackError::LimitExceeded(ref cause) => cause,
            UpdateStackError::ResourceInUse(ref cause) => cause,
            UpdateStackError::ResourceNotFound(ref cause) => cause,
            UpdateStackError::Validation(ref cause) => cause,
            UpdateStackError::Credentials(ref err) => err.description(),
            UpdateStackError::HttpDispatch(ref dispatch_error) => dispatch_error.description(),
            UpdateStackError::Unknown(ref cause) => cause,
        }
    }
}
/// Trait representing the capabilities of the Amazon AppStream API. Amazon AppStream clients implement this trait.
pub trait AppStream {
    #[doc="<p>Associate a fleet to a stack.</p>"]
    fn associate_fleet(&self,
                       input: &AssociateFleetRequest)
                       -> Result<AssociateFleetResult, AssociateFleetError>;


    #[doc="<p>Creates a directory configuration with the given parameters.</p>"]
    fn create_directory_config
        (&self,
         input: &CreateDirectoryConfigRequest)
         -> Result<CreateDirectoryConfigResult, CreateDirectoryConfigError>;


    #[doc="<p>Creates a new fleet.</p>"]
    fn create_fleet(&self,
                    input: &CreateFleetRequest)
                    -> Result<CreateFleetResult, CreateFleetError>;


    #[doc="<p>Create a new stack.</p>"]
    fn create_stack(&self,
                    input: &CreateStackRequest)
                    -> Result<CreateStackResult, CreateStackError>;


    #[doc="<p>Creates a URL to start an AppStream 2.0 streaming session for a user. By default, the URL is valid only for 1 minute from the time that it is generated.</p>"]
    fn create_streaming_url(&self,
                            input: &CreateStreamingURLRequest)
                            -> Result<CreateStreamingURLResult, CreateStreamingURLError>;


    #[doc="<p>Deletes the directory configuration with the given parameters.</p>"]
    fn delete_directory_config
        (&self,
         input: &DeleteDirectoryConfigRequest)
         -> Result<DeleteDirectoryConfigResult, DeleteDirectoryConfigError>;


    #[doc="<p>Deletes a fleet.</p>"]
    fn delete_fleet(&self,
                    input: &DeleteFleetRequest)
                    -> Result<DeleteFleetResult, DeleteFleetError>;


    #[doc="<p>Deletes the stack. After this operation completes, the environment can no longer be activated, and any reservations made for the stack are released.</p>"]
    fn delete_stack(&self,
                    input: &DeleteStackRequest)
                    -> Result<DeleteStackResult, DeleteStackError>;


    #[doc="<p>Returns a list describing the specified directory configurations.</p>"]
    fn describe_directory_configs
        (&self,
         input: &DescribeDirectoryConfigsRequest)
         -> Result<DescribeDirectoryConfigsResult, DescribeDirectoryConfigsError>;


    #[doc="<p>If fleet names are provided, this operation describes the specified fleets; otherwise, all the fleets in the account are described.</p>"]
    fn describe_fleets(&self,
                       input: &DescribeFleetsRequest)
                       -> Result<DescribeFleetsResult, DescribeFleetsError>;


    #[doc="<p>Describes the images. If a list of names is not provided, all images in your account are returned. This operation does not return a paginated result.</p>"]
    fn describe_images(&self,
                       input: &DescribeImagesRequest)
                       -> Result<DescribeImagesResult, DescribeImagesError>;


    #[doc="<p>Describes the streaming sessions for a stack and a fleet. If a user ID is provided, this operation returns streaming sessions for only that user. To retrieve the next set of items, pass this value for the <code>nextToken</code> parameter in a subsequent call to this operation. If an authentication type is not provided, the operation defaults to users authenticated using a streaming URL.</p>"]
    fn describe_sessions(&self,
                         input: &DescribeSessionsRequest)
                         -> Result<DescribeSessionsResult, DescribeSessionsError>;


    #[doc="<p>If stack names are not provided, this operation describes the specified stacks; otherwise, all stacks in the account are described. To retrieve the next set of items, pass the <code>nextToken</code> value in a subsequent call to this operation.</p>"]
    fn describe_stacks(&self,
                       input: &DescribeStacksRequest)
                       -> Result<DescribeStacksResult, DescribeStacksError>;


    #[doc="<p>Disassociates a fleet from a stack.</p>"]
    fn disassociate_fleet(&self,
                          input: &DisassociateFleetRequest)
                          -> Result<DisassociateFleetResult, DisassociateFleetError>;


    #[doc="<p>This operation immediately stops a streaming session.</p>"]
    fn expire_session(&self,
                      input: &ExpireSessionRequest)
                      -> Result<ExpireSessionResult, ExpireSessionError>;


    #[doc="<p>Lists all fleets associated with the stack.</p>"]
    fn list_associated_fleets(&self,
                              input: &ListAssociatedFleetsRequest)
                              -> Result<ListAssociatedFleetsResult, ListAssociatedFleetsError>;


    #[doc="<p>Lists all stacks to which the specified fleet is associated.</p>"]
    fn list_associated_stacks(&self,
                              input: &ListAssociatedStacksRequest)
                              -> Result<ListAssociatedStacksResult, ListAssociatedStacksError>;


    #[doc="<p>Starts a fleet.</p>"]
    fn start_fleet(&self, input: &StartFleetRequest) -> Result<StartFleetResult, StartFleetError>;


    #[doc="<p>Stops a fleet.</p>"]
    fn stop_fleet(&self, input: &StopFleetRequest) -> Result<StopFleetResult, StopFleetError>;


    #[doc="<p>Updates the directory configuration with the given parameters.</p>"]
    fn update_directory_config
        (&self,
         input: &UpdateDirectoryConfigRequest)
         -> Result<UpdateDirectoryConfigResult, UpdateDirectoryConfigError>;


    #[doc="<p>Updates an existing fleet. All the attributes except the fleet name can be updated in the <b>STOPPED</b> state. When a fleet is in the <b>RUNNING</b> state, only <code>DisplayName</code> and <code>ComputeCapacity</code> can be updated. A fleet cannot be updated in a status of <b>STARTING</b> or <b>STOPPING</b>.</p>"]
    fn update_fleet(&self,
                    input: &UpdateFleetRequest)
                    -> Result<UpdateFleetResult, UpdateFleetError>;


    #[doc="<p>Updates the specified fields in the stack with the specified name.</p>"]
    fn update_stack(&self,
                    input: &UpdateStackRequest)
                    -> Result<UpdateStackResult, UpdateStackError>;
}
/// A client for the Amazon AppStream API.
pub struct AppStreamClient<P, D>
    where P: ProvideAwsCredentials,
          D: DispatchSignedRequest
{
    credentials_provider: P,
    region: region::Region,
    dispatcher: D,
}

impl<P, D> AppStreamClient<P, D>
    where P: ProvideAwsCredentials,
          D: DispatchSignedRequest
{
    pub fn new(request_dispatcher: D, credentials_provider: P, region: region::Region) -> Self {
        AppStreamClient {
            credentials_provider: credentials_provider,
            region: region,
            dispatcher: request_dispatcher,
        }
    }
}

impl<P, D> AppStream for AppStreamClient<P, D>
    where P: ProvideAwsCredentials,
          D: DispatchSignedRequest
{
    #[doc="<p>Associate a fleet to a stack.</p>"]
    fn associate_fleet(&self,
                       input: &AssociateFleetRequest)
                       -> Result<AssociateFleetResult, AssociateFleetError> {
        let mut request = SignedRequest::new("POST", "appstream", &self.region, "/");
        request.set_endpoint_prefix("appstream2".to_string());
        request.set_content_type("application/x-amz-json-1.1".to_owned());
        request.add_header("x-amz-target", "PhotonAdminProxyService.AssociateFleet");
        let encoded = serde_json::to_string(input).unwrap();
        request.set_payload(Some(encoded.into_bytes()));

        request.sign_with_plus(&try!(self.credentials_provider.credentials()), true);

        let mut response = try!(self.dispatcher.dispatch(&request));

        match response.status {
            StatusCode::Ok => {
                let mut body: Vec<u8> = Vec::new();
                try!(response.body.read_to_end(&mut body));
                Ok(serde_json::from_str::<AssociateFleetResult>(String::from_utf8_lossy(&body)
                                                                    .as_ref())
                           .unwrap())
            }
            _ => {
                let mut body: Vec<u8> = Vec::new();
                try!(response.body.read_to_end(&mut body));
                Err(AssociateFleetError::from_body(String::from_utf8_lossy(&body).as_ref()))
            }
        }
    }


    #[doc="<p>Creates a directory configuration with the given parameters.</p>"]
    fn create_directory_config
        (&self,
         input: &CreateDirectoryConfigRequest)
         -> Result<CreateDirectoryConfigResult, CreateDirectoryConfigError> {
        let mut request = SignedRequest::new("POST", "appstream", &self.region, "/");
        request.set_endpoint_prefix("appstream2".to_string());
        request.set_content_type("application/x-amz-json-1.1".to_owned());
        request.add_header("x-amz-target",
                           "PhotonAdminProxyService.CreateDirectoryConfig");
        let encoded = serde_json::to_string(input).unwrap();
        request.set_payload(Some(encoded.into_bytes()));

        request.sign_with_plus(&try!(self.credentials_provider.credentials()), true);

        let mut response = try!(self.dispatcher.dispatch(&request));

        match response.status {
<<<<<<< HEAD
            StatusCode::Ok => {
                let mut body: Vec<u8> = Vec::new();
                try!(response.body.read_to_end(&mut body));
                Ok(serde_json::from_str::<CreateDirectoryConfigResult>(String::from_utf8_lossy(&body).as_ref()).unwrap())
            }
=======
            ::hyper::status::StatusCode::Ok => {
                            Ok(serde_json::from_str::<AssociateFleetResult>(String::from_utf8_lossy(&response.body).as_ref()).unwrap())
                        }
>>>>>>> 481a9285
            _ => {
                let mut body: Vec<u8> = Vec::new();
                try!(response.body.read_to_end(&mut body));
                Err(CreateDirectoryConfigError::from_body(String::from_utf8_lossy(&body).as_ref()))
            }
        }
    }


    #[doc="<p>Creates a new fleet.</p>"]
    fn create_fleet(&self,
                    input: &CreateFleetRequest)
                    -> Result<CreateFleetResult, CreateFleetError> {
        let mut request = SignedRequest::new("POST", "appstream", &self.region, "/");
        request.set_endpoint_prefix("appstream2".to_string());
        request.set_content_type("application/x-amz-json-1.1".to_owned());
        request.add_header("x-amz-target", "PhotonAdminProxyService.CreateFleet");
        let encoded = serde_json::to_string(input).unwrap();
        request.set_payload(Some(encoded.into_bytes()));

        request.sign_with_plus(&try!(self.credentials_provider.credentials()), true);

        let mut response = try!(self.dispatcher.dispatch(&request));

        match response.status {
<<<<<<< HEAD
            StatusCode::Ok => {
                let mut body: Vec<u8> = Vec::new();
                try!(response.body.read_to_end(&mut body));
                Ok(serde_json::from_str::<CreateFleetResult>(String::from_utf8_lossy(&body)
                                                                 .as_ref())
                           .unwrap())
            }
            _ => {
                let mut body: Vec<u8> = Vec::new();
                try!(response.body.read_to_end(&mut body));
                Err(CreateFleetError::from_body(String::from_utf8_lossy(&body).as_ref()))
            }
=======
            ::hyper::status::StatusCode::Ok => {
                            Ok(serde_json::from_str::<CreateFleetResult>(String::from_utf8_lossy(&response.body).as_ref()).unwrap())
                        }
            _ => Err(CreateFleetError::from_body(String::from_utf8_lossy(&response.body).as_ref())),
>>>>>>> 481a9285
        }
    }


    #[doc="<p>Create a new stack.</p>"]
    fn create_stack(&self,
                    input: &CreateStackRequest)
                    -> Result<CreateStackResult, CreateStackError> {
        let mut request = SignedRequest::new("POST", "appstream", &self.region, "/");
        request.set_endpoint_prefix("appstream2".to_string());
        request.set_content_type("application/x-amz-json-1.1".to_owned());
        request.add_header("x-amz-target", "PhotonAdminProxyService.CreateStack");
        let encoded = serde_json::to_string(input).unwrap();
        request.set_payload(Some(encoded.into_bytes()));

        request.sign_with_plus(&try!(self.credentials_provider.credentials()), true);

        let mut response = try!(self.dispatcher.dispatch(&request));

        match response.status {
<<<<<<< HEAD
            StatusCode::Ok => {
                let mut body: Vec<u8> = Vec::new();
                try!(response.body.read_to_end(&mut body));
                Ok(serde_json::from_str::<CreateStackResult>(String::from_utf8_lossy(&body)
                                                                 .as_ref())
                           .unwrap())
            }
            _ => {
                let mut body: Vec<u8> = Vec::new();
                try!(response.body.read_to_end(&mut body));
                Err(CreateStackError::from_body(String::from_utf8_lossy(&body).as_ref()))
            }
=======
            ::hyper::status::StatusCode::Ok => {
                            Ok(serde_json::from_str::<CreateStackResult>(String::from_utf8_lossy(&response.body).as_ref()).unwrap())
                        }
            _ => Err(CreateStackError::from_body(String::from_utf8_lossy(&response.body).as_ref())),
>>>>>>> 481a9285
        }
    }


    #[doc="<p>Creates a URL to start an AppStream 2.0 streaming session for a user. By default, the URL is valid only for 1 minute from the time that it is generated.</p>"]
    fn create_streaming_url(&self,
                            input: &CreateStreamingURLRequest)
                            -> Result<CreateStreamingURLResult, CreateStreamingURLError> {
        let mut request = SignedRequest::new("POST", "appstream", &self.region, "/");
        request.set_endpoint_prefix("appstream2".to_string());
        request.set_content_type("application/x-amz-json-1.1".to_owned());
        request.add_header("x-amz-target", "PhotonAdminProxyService.CreateStreamingURL");
        let encoded = serde_json::to_string(input).unwrap();
        request.set_payload(Some(encoded.into_bytes()));

        request.sign_with_plus(&try!(self.credentials_provider.credentials()), true);

        let mut response = try!(self.dispatcher.dispatch(&request));

        match response.status {
            StatusCode::Ok => {
                let mut body: Vec<u8> = Vec::new();
                try!(response.body.read_to_end(&mut body));
                Ok(serde_json::from_str::<CreateStreamingURLResult>(String::from_utf8_lossy(&body)
                                                                        .as_ref())
                           .unwrap())
            }
            _ => {
                let mut body: Vec<u8> = Vec::new();
                try!(response.body.read_to_end(&mut body));
                Err(CreateStreamingURLError::from_body(String::from_utf8_lossy(&body).as_ref()))
            }
        }
    }


    #[doc="<p>Deletes the directory configuration with the given parameters.</p>"]
    fn delete_directory_config
        (&self,
         input: &DeleteDirectoryConfigRequest)
         -> Result<DeleteDirectoryConfigResult, DeleteDirectoryConfigError> {
        let mut request = SignedRequest::new("POST", "appstream", &self.region, "/");
        request.set_endpoint_prefix("appstream2".to_string());
        request.set_content_type("application/x-amz-json-1.1".to_owned());
        request.add_header("x-amz-target",
                           "PhotonAdminProxyService.DeleteDirectoryConfig");
        let encoded = serde_json::to_string(input).unwrap();
        request.set_payload(Some(encoded.into_bytes()));

        request.sign_with_plus(&try!(self.credentials_provider.credentials()), true);

        let mut response = try!(self.dispatcher.dispatch(&request));

        match response.status {
<<<<<<< HEAD
            StatusCode::Ok => {
                let mut body: Vec<u8> = Vec::new();
                try!(response.body.read_to_end(&mut body));
                Ok(serde_json::from_str::<DeleteDirectoryConfigResult>(String::from_utf8_lossy(&body).as_ref()).unwrap())
            }
=======
            ::hyper::status::StatusCode::Ok => {
                            Ok(serde_json::from_str::<CreateStreamingURLResult>(String::from_utf8_lossy(&response.body).as_ref()).unwrap())
                        }
>>>>>>> 481a9285
            _ => {
                let mut body: Vec<u8> = Vec::new();
                try!(response.body.read_to_end(&mut body));
                Err(DeleteDirectoryConfigError::from_body(String::from_utf8_lossy(&body).as_ref()))
            }
        }
    }


    #[doc="<p>Deletes a fleet.</p>"]
    fn delete_fleet(&self,
                    input: &DeleteFleetRequest)
                    -> Result<DeleteFleetResult, DeleteFleetError> {
        let mut request = SignedRequest::new("POST", "appstream", &self.region, "/");
        request.set_endpoint_prefix("appstream2".to_string());
        request.set_content_type("application/x-amz-json-1.1".to_owned());
        request.add_header("x-amz-target", "PhotonAdminProxyService.DeleteFleet");
        let encoded = serde_json::to_string(input).unwrap();
        request.set_payload(Some(encoded.into_bytes()));

        request.sign_with_plus(&try!(self.credentials_provider.credentials()), true);

        let mut response = try!(self.dispatcher.dispatch(&request));

        match response.status {
<<<<<<< HEAD
            StatusCode::Ok => {
                let mut body: Vec<u8> = Vec::new();
                try!(response.body.read_to_end(&mut body));
                Ok(serde_json::from_str::<DeleteFleetResult>(String::from_utf8_lossy(&body)
                                                                 .as_ref())
                           .unwrap())
            }
            _ => {
                let mut body: Vec<u8> = Vec::new();
                try!(response.body.read_to_end(&mut body));
                Err(DeleteFleetError::from_body(String::from_utf8_lossy(&body).as_ref()))
            }
=======
            ::hyper::status::StatusCode::Ok => {
                            Ok(serde_json::from_str::<DeleteFleetResult>(String::from_utf8_lossy(&response.body).as_ref()).unwrap())
                        }
            _ => Err(DeleteFleetError::from_body(String::from_utf8_lossy(&response.body).as_ref())),
>>>>>>> 481a9285
        }
    }


    #[doc="<p>Deletes the stack. After this operation completes, the environment can no longer be activated, and any reservations made for the stack are released.</p>"]
    fn delete_stack(&self,
                    input: &DeleteStackRequest)
                    -> Result<DeleteStackResult, DeleteStackError> {
        let mut request = SignedRequest::new("POST", "appstream", &self.region, "/");
        request.set_endpoint_prefix("appstream2".to_string());
        request.set_content_type("application/x-amz-json-1.1".to_owned());
        request.add_header("x-amz-target", "PhotonAdminProxyService.DeleteStack");
        let encoded = serde_json::to_string(input).unwrap();
        request.set_payload(Some(encoded.into_bytes()));

        request.sign_with_plus(&try!(self.credentials_provider.credentials()), true);

        let mut response = try!(self.dispatcher.dispatch(&request));

        match response.status {
<<<<<<< HEAD
            StatusCode::Ok => {
                let mut body: Vec<u8> = Vec::new();
                try!(response.body.read_to_end(&mut body));
                Ok(serde_json::from_str::<DeleteStackResult>(String::from_utf8_lossy(&body)
                                                                 .as_ref())
                           .unwrap())
            }
            _ => {
                let mut body: Vec<u8> = Vec::new();
                try!(response.body.read_to_end(&mut body));
                Err(DeleteStackError::from_body(String::from_utf8_lossy(&body).as_ref()))
            }
        }
    }


    #[doc="<p>Returns a list describing the specified directory configurations.</p>"]
    fn describe_directory_configs
        (&self,
         input: &DescribeDirectoryConfigsRequest)
         -> Result<DescribeDirectoryConfigsResult, DescribeDirectoryConfigsError> {
        let mut request = SignedRequest::new("POST", "appstream", &self.region, "/");
        request.set_endpoint_prefix("appstream2".to_string());
        request.set_content_type("application/x-amz-json-1.1".to_owned());
        request.add_header("x-amz-target",
                           "PhotonAdminProxyService.DescribeDirectoryConfigs");
        let encoded = serde_json::to_string(input).unwrap();
        request.set_payload(Some(encoded.into_bytes()));

        request.sign_with_plus(&try!(self.credentials_provider.credentials()), true);

        let mut response = try!(self.dispatcher.dispatch(&request));

        match response.status {
            StatusCode::Ok => {
                let mut body: Vec<u8> = Vec::new();
                try!(response.body.read_to_end(&mut body));
                Ok(serde_json::from_str::<DescribeDirectoryConfigsResult>(String::from_utf8_lossy(&body).as_ref()).unwrap())
            }
            _ => {
                let mut body: Vec<u8> = Vec::new();
                try!(response.body.read_to_end(&mut body));
                Err(DescribeDirectoryConfigsError::from_body(String::from_utf8_lossy(&body)
                                                                 .as_ref()))
            }
=======
            ::hyper::status::StatusCode::Ok => {
                            Ok(serde_json::from_str::<DeleteStackResult>(String::from_utf8_lossy(&response.body).as_ref()).unwrap())
                        }
            _ => Err(DeleteStackError::from_body(String::from_utf8_lossy(&response.body).as_ref())),
>>>>>>> 481a9285
        }
    }


    #[doc="<p>If fleet names are provided, this operation describes the specified fleets; otherwise, all the fleets in the account are described.</p>"]
    fn describe_fleets(&self,
                       input: &DescribeFleetsRequest)
                       -> Result<DescribeFleetsResult, DescribeFleetsError> {
        let mut request = SignedRequest::new("POST", "appstream", &self.region, "/");
        request.set_endpoint_prefix("appstream2".to_string());
        request.set_content_type("application/x-amz-json-1.1".to_owned());
        request.add_header("x-amz-target", "PhotonAdminProxyService.DescribeFleets");
        let encoded = serde_json::to_string(input).unwrap();
        request.set_payload(Some(encoded.into_bytes()));

        request.sign_with_plus(&try!(self.credentials_provider.credentials()), true);

        let mut response = try!(self.dispatcher.dispatch(&request));

        match response.status {
<<<<<<< HEAD
            StatusCode::Ok => {
                let mut body: Vec<u8> = Vec::new();
                try!(response.body.read_to_end(&mut body));
                Ok(serde_json::from_str::<DescribeFleetsResult>(String::from_utf8_lossy(&body)
                                                                    .as_ref())
                           .unwrap())
            }
=======
            ::hyper::status::StatusCode::Ok => {
                            Ok(serde_json::from_str::<DescribeFleetsResult>(String::from_utf8_lossy(&response.body).as_ref()).unwrap())
                        }
>>>>>>> 481a9285
            _ => {
                let mut body: Vec<u8> = Vec::new();
                try!(response.body.read_to_end(&mut body));
                Err(DescribeFleetsError::from_body(String::from_utf8_lossy(&body).as_ref()))
            }
        }
    }


    #[doc="<p>Describes the images. If a list of names is not provided, all images in your account are returned. This operation does not return a paginated result.</p>"]
    fn describe_images(&self,
                       input: &DescribeImagesRequest)
                       -> Result<DescribeImagesResult, DescribeImagesError> {
        let mut request = SignedRequest::new("POST", "appstream", &self.region, "/");
        request.set_endpoint_prefix("appstream2".to_string());
        request.set_content_type("application/x-amz-json-1.1".to_owned());
        request.add_header("x-amz-target", "PhotonAdminProxyService.DescribeImages");
        let encoded = serde_json::to_string(input).unwrap();
        request.set_payload(Some(encoded.into_bytes()));

        request.sign_with_plus(&try!(self.credentials_provider.credentials()), true);

        let mut response = try!(self.dispatcher.dispatch(&request));

        match response.status {
<<<<<<< HEAD
            StatusCode::Ok => {
                let mut body: Vec<u8> = Vec::new();
                try!(response.body.read_to_end(&mut body));
                Ok(serde_json::from_str::<DescribeImagesResult>(String::from_utf8_lossy(&body)
                                                                    .as_ref())
                           .unwrap())
            }
=======
            ::hyper::status::StatusCode::Ok => {
                            Ok(serde_json::from_str::<DescribeImagesResult>(String::from_utf8_lossy(&response.body).as_ref()).unwrap())
                        }
>>>>>>> 481a9285
            _ => {
                let mut body: Vec<u8> = Vec::new();
                try!(response.body.read_to_end(&mut body));
                Err(DescribeImagesError::from_body(String::from_utf8_lossy(&body).as_ref()))
            }
        }
    }


    #[doc="<p>Describes the streaming sessions for a stack and a fleet. If a user ID is provided, this operation returns streaming sessions for only that user. To retrieve the next set of items, pass this value for the <code>nextToken</code> parameter in a subsequent call to this operation. If an authentication type is not provided, the operation defaults to users authenticated using a streaming URL.</p>"]
    fn describe_sessions(&self,
                         input: &DescribeSessionsRequest)
                         -> Result<DescribeSessionsResult, DescribeSessionsError> {
        let mut request = SignedRequest::new("POST", "appstream", &self.region, "/");
        request.set_endpoint_prefix("appstream2".to_string());
        request.set_content_type("application/x-amz-json-1.1".to_owned());
        request.add_header("x-amz-target", "PhotonAdminProxyService.DescribeSessions");
        let encoded = serde_json::to_string(input).unwrap();
        request.set_payload(Some(encoded.into_bytes()));

        request.sign_with_plus(&try!(self.credentials_provider.credentials()), true);

        let mut response = try!(self.dispatcher.dispatch(&request));

        match response.status {
<<<<<<< HEAD
            StatusCode::Ok => {
                let mut body: Vec<u8> = Vec::new();
                try!(response.body.read_to_end(&mut body));
                Ok(serde_json::from_str::<DescribeSessionsResult>(String::from_utf8_lossy(&body)
                                                                      .as_ref())
                           .unwrap())
            }
=======
            ::hyper::status::StatusCode::Ok => {
                            Ok(serde_json::from_str::<DescribeSessionsResult>(String::from_utf8_lossy(&response.body).as_ref()).unwrap())
                        }
>>>>>>> 481a9285
            _ => {
                let mut body: Vec<u8> = Vec::new();
                try!(response.body.read_to_end(&mut body));
                Err(DescribeSessionsError::from_body(String::from_utf8_lossy(&body).as_ref()))
            }
        }
    }


    #[doc="<p>If stack names are not provided, this operation describes the specified stacks; otherwise, all stacks in the account are described. To retrieve the next set of items, pass the <code>nextToken</code> value in a subsequent call to this operation.</p>"]
    fn describe_stacks(&self,
                       input: &DescribeStacksRequest)
                       -> Result<DescribeStacksResult, DescribeStacksError> {
        let mut request = SignedRequest::new("POST", "appstream", &self.region, "/");
        request.set_endpoint_prefix("appstream2".to_string());
        request.set_content_type("application/x-amz-json-1.1".to_owned());
        request.add_header("x-amz-target", "PhotonAdminProxyService.DescribeStacks");
        let encoded = serde_json::to_string(input).unwrap();
        request.set_payload(Some(encoded.into_bytes()));

        request.sign_with_plus(&try!(self.credentials_provider.credentials()), true);

        let mut response = try!(self.dispatcher.dispatch(&request));

        match response.status {
<<<<<<< HEAD
            StatusCode::Ok => {
                let mut body: Vec<u8> = Vec::new();
                try!(response.body.read_to_end(&mut body));
                Ok(serde_json::from_str::<DescribeStacksResult>(String::from_utf8_lossy(&body)
                                                                    .as_ref())
                           .unwrap())
            }
=======
            ::hyper::status::StatusCode::Ok => {
                            Ok(serde_json::from_str::<DescribeStacksResult>(String::from_utf8_lossy(&response.body).as_ref()).unwrap())
                        }
>>>>>>> 481a9285
            _ => {
                let mut body: Vec<u8> = Vec::new();
                try!(response.body.read_to_end(&mut body));
                Err(DescribeStacksError::from_body(String::from_utf8_lossy(&body).as_ref()))
            }
        }
    }


    #[doc="<p>Disassociates a fleet from a stack.</p>"]
    fn disassociate_fleet(&self,
                          input: &DisassociateFleetRequest)
                          -> Result<DisassociateFleetResult, DisassociateFleetError> {
        let mut request = SignedRequest::new("POST", "appstream", &self.region, "/");
        request.set_endpoint_prefix("appstream2".to_string());
        request.set_content_type("application/x-amz-json-1.1".to_owned());
        request.add_header("x-amz-target", "PhotonAdminProxyService.DisassociateFleet");
        let encoded = serde_json::to_string(input).unwrap();
        request.set_payload(Some(encoded.into_bytes()));

        request.sign_with_plus(&try!(self.credentials_provider.credentials()), true);

        let mut response = try!(self.dispatcher.dispatch(&request));

        match response.status {
<<<<<<< HEAD
            StatusCode::Ok => {
                let mut body: Vec<u8> = Vec::new();
                try!(response.body.read_to_end(&mut body));
                Ok(serde_json::from_str::<DisassociateFleetResult>(String::from_utf8_lossy(&body)
                                                                       .as_ref())
                           .unwrap())
            }
=======
            ::hyper::status::StatusCode::Ok => {
                            Ok(serde_json::from_str::<DisassociateFleetResult>(String::from_utf8_lossy(&response.body).as_ref()).unwrap())
                        }
>>>>>>> 481a9285
            _ => {
                let mut body: Vec<u8> = Vec::new();
                try!(response.body.read_to_end(&mut body));
                Err(DisassociateFleetError::from_body(String::from_utf8_lossy(&body).as_ref()))
            }
        }
    }


    #[doc="<p>This operation immediately stops a streaming session.</p>"]
    fn expire_session(&self,
                      input: &ExpireSessionRequest)
                      -> Result<ExpireSessionResult, ExpireSessionError> {
        let mut request = SignedRequest::new("POST", "appstream", &self.region, "/");
        request.set_endpoint_prefix("appstream2".to_string());
        request.set_content_type("application/x-amz-json-1.1".to_owned());
        request.add_header("x-amz-target", "PhotonAdminProxyService.ExpireSession");
        let encoded = serde_json::to_string(input).unwrap();
        request.set_payload(Some(encoded.into_bytes()));

        request.sign_with_plus(&try!(self.credentials_provider.credentials()), true);

        let mut response = try!(self.dispatcher.dispatch(&request));

        match response.status {
<<<<<<< HEAD
            StatusCode::Ok => {
                let mut body: Vec<u8> = Vec::new();
                try!(response.body.read_to_end(&mut body));
                Ok(serde_json::from_str::<ExpireSessionResult>(String::from_utf8_lossy(&body)
                                                                   .as_ref())
                           .unwrap())
            }
=======
            ::hyper::status::StatusCode::Ok => {
                            Ok(serde_json::from_str::<ExpireSessionResult>(String::from_utf8_lossy(&response.body).as_ref()).unwrap())
                        }
>>>>>>> 481a9285
            _ => {
                let mut body: Vec<u8> = Vec::new();
                try!(response.body.read_to_end(&mut body));
                Err(ExpireSessionError::from_body(String::from_utf8_lossy(&body).as_ref()))
            }
        }
    }


    #[doc="<p>Lists all fleets associated with the stack.</p>"]
    fn list_associated_fleets(&self,
                              input: &ListAssociatedFleetsRequest)
                              -> Result<ListAssociatedFleetsResult, ListAssociatedFleetsError> {
        let mut request = SignedRequest::new("POST", "appstream", &self.region, "/");
        request.set_endpoint_prefix("appstream2".to_string());
        request.set_content_type("application/x-amz-json-1.1".to_owned());
        request.add_header("x-amz-target",
                           "PhotonAdminProxyService.ListAssociatedFleets");
        let encoded = serde_json::to_string(input).unwrap();
        request.set_payload(Some(encoded.into_bytes()));

        request.sign_with_plus(&try!(self.credentials_provider.credentials()), true);

        let mut response = try!(self.dispatcher.dispatch(&request));

        match response.status {
<<<<<<< HEAD
            StatusCode::Ok => {
                let mut body: Vec<u8> = Vec::new();
                try!(response.body.read_to_end(&mut body));
                Ok(serde_json::from_str::<ListAssociatedFleetsResult>(String::from_utf8_lossy(&body).as_ref()).unwrap())
            }
=======
            ::hyper::status::StatusCode::Ok => {
                            Ok(serde_json::from_str::<ListAssociatedFleetsResult>(String::from_utf8_lossy(&response.body).as_ref()).unwrap())
                        }
>>>>>>> 481a9285
            _ => {
                let mut body: Vec<u8> = Vec::new();
                try!(response.body.read_to_end(&mut body));
                Err(ListAssociatedFleetsError::from_body(String::from_utf8_lossy(&body).as_ref()))
            }
        }
    }


    #[doc="<p>Lists all stacks to which the specified fleet is associated.</p>"]
    fn list_associated_stacks(&self,
                              input: &ListAssociatedStacksRequest)
                              -> Result<ListAssociatedStacksResult, ListAssociatedStacksError> {
        let mut request = SignedRequest::new("POST", "appstream", &self.region, "/");
        request.set_endpoint_prefix("appstream2".to_string());
        request.set_content_type("application/x-amz-json-1.1".to_owned());
        request.add_header("x-amz-target",
                           "PhotonAdminProxyService.ListAssociatedStacks");
        let encoded = serde_json::to_string(input).unwrap();
        request.set_payload(Some(encoded.into_bytes()));

        request.sign_with_plus(&try!(self.credentials_provider.credentials()), true);

        let mut response = try!(self.dispatcher.dispatch(&request));

        match response.status {
<<<<<<< HEAD
            StatusCode::Ok => {
                let mut body: Vec<u8> = Vec::new();
                try!(response.body.read_to_end(&mut body));
                Ok(serde_json::from_str::<ListAssociatedStacksResult>(String::from_utf8_lossy(&body).as_ref()).unwrap())
            }
=======
            ::hyper::status::StatusCode::Ok => {
                            Ok(serde_json::from_str::<ListAssociatedStacksResult>(String::from_utf8_lossy(&response.body).as_ref()).unwrap())
                        }
>>>>>>> 481a9285
            _ => {
                let mut body: Vec<u8> = Vec::new();
                try!(response.body.read_to_end(&mut body));
                Err(ListAssociatedStacksError::from_body(String::from_utf8_lossy(&body).as_ref()))
            }
        }
    }


    #[doc="<p>Starts a fleet.</p>"]
    fn start_fleet(&self, input: &StartFleetRequest) -> Result<StartFleetResult, StartFleetError> {
        let mut request = SignedRequest::new("POST", "appstream", &self.region, "/");
        request.set_endpoint_prefix("appstream2".to_string());
        request.set_content_type("application/x-amz-json-1.1".to_owned());
        request.add_header("x-amz-target", "PhotonAdminProxyService.StartFleet");
        let encoded = serde_json::to_string(input).unwrap();
        request.set_payload(Some(encoded.into_bytes()));

        request.sign_with_plus(&try!(self.credentials_provider.credentials()), true);

        let mut response = try!(self.dispatcher.dispatch(&request));

        match response.status {
<<<<<<< HEAD
            StatusCode::Ok => {
                let mut body: Vec<u8> = Vec::new();
                try!(response.body.read_to_end(&mut body));
                Ok(serde_json::from_str::<StartFleetResult>(String::from_utf8_lossy(&body)
                                                                .as_ref())
                           .unwrap())
            }
            _ => {
                let mut body: Vec<u8> = Vec::new();
                try!(response.body.read_to_end(&mut body));
                Err(StartFleetError::from_body(String::from_utf8_lossy(&body).as_ref()))
            }
=======
            ::hyper::status::StatusCode::Ok => {
                            Ok(serde_json::from_str::<StartFleetResult>(String::from_utf8_lossy(&response.body).as_ref()).unwrap())
                        }
            _ => Err(StartFleetError::from_body(String::from_utf8_lossy(&response.body).as_ref())),
>>>>>>> 481a9285
        }
    }


    #[doc="<p>Stops a fleet.</p>"]
    fn stop_fleet(&self, input: &StopFleetRequest) -> Result<StopFleetResult, StopFleetError> {
        let mut request = SignedRequest::new("POST", "appstream", &self.region, "/");
        request.set_endpoint_prefix("appstream2".to_string());
        request.set_content_type("application/x-amz-json-1.1".to_owned());
        request.add_header("x-amz-target", "PhotonAdminProxyService.StopFleet");
        let encoded = serde_json::to_string(input).unwrap();
        request.set_payload(Some(encoded.into_bytes()));

        request.sign_with_plus(&try!(self.credentials_provider.credentials()), true);

        let mut response = try!(self.dispatcher.dispatch(&request));

        match response.status {
<<<<<<< HEAD
            StatusCode::Ok => {
                let mut body: Vec<u8> = Vec::new();
                try!(response.body.read_to_end(&mut body));
                Ok(serde_json::from_str::<StopFleetResult>(String::from_utf8_lossy(&body).as_ref())
                       .unwrap())
            }
            _ => {
                let mut body: Vec<u8> = Vec::new();
                try!(response.body.read_to_end(&mut body));
                Err(StopFleetError::from_body(String::from_utf8_lossy(&body).as_ref()))
            }
        }
    }


    #[doc="<p>Updates the directory configuration with the given parameters.</p>"]
    fn update_directory_config
        (&self,
         input: &UpdateDirectoryConfigRequest)
         -> Result<UpdateDirectoryConfigResult, UpdateDirectoryConfigError> {
        let mut request = SignedRequest::new("POST", "appstream", &self.region, "/");
        request.set_endpoint_prefix("appstream2".to_string());
        request.set_content_type("application/x-amz-json-1.1".to_owned());
        request.add_header("x-amz-target",
                           "PhotonAdminProxyService.UpdateDirectoryConfig");
        let encoded = serde_json::to_string(input).unwrap();
        request.set_payload(Some(encoded.into_bytes()));

        request.sign_with_plus(&try!(self.credentials_provider.credentials()), true);

        let mut response = try!(self.dispatcher.dispatch(&request));

        match response.status {
            StatusCode::Ok => {
                let mut body: Vec<u8> = Vec::new();
                try!(response.body.read_to_end(&mut body));
                Ok(serde_json::from_str::<UpdateDirectoryConfigResult>(String::from_utf8_lossy(&body).as_ref()).unwrap())
            }
            _ => {
                let mut body: Vec<u8> = Vec::new();
                try!(response.body.read_to_end(&mut body));
                Err(UpdateDirectoryConfigError::from_body(String::from_utf8_lossy(&body).as_ref()))
=======
            ::hyper::status::StatusCode::Ok => {
                Ok(serde_json::from_str::<StopFleetResult>(String::from_utf8_lossy(&response.body)
                                                               .as_ref())
                           .unwrap())
>>>>>>> 481a9285
            }
        }
    }


    #[doc="<p>Updates an existing fleet. All the attributes except the fleet name can be updated in the <b>STOPPED</b> state. When a fleet is in the <b>RUNNING</b> state, only <code>DisplayName</code> and <code>ComputeCapacity</code> can be updated. A fleet cannot be updated in a status of <b>STARTING</b> or <b>STOPPING</b>.</p>"]
    fn update_fleet(&self,
                    input: &UpdateFleetRequest)
                    -> Result<UpdateFleetResult, UpdateFleetError> {
        let mut request = SignedRequest::new("POST", "appstream", &self.region, "/");
        request.set_endpoint_prefix("appstream2".to_string());
        request.set_content_type("application/x-amz-json-1.1".to_owned());
        request.add_header("x-amz-target", "PhotonAdminProxyService.UpdateFleet");
        let encoded = serde_json::to_string(input).unwrap();
        request.set_payload(Some(encoded.into_bytes()));

        request.sign_with_plus(&try!(self.credentials_provider.credentials()), true);

        let mut response = try!(self.dispatcher.dispatch(&request));

        match response.status {
<<<<<<< HEAD
            StatusCode::Ok => {
                let mut body: Vec<u8> = Vec::new();
                try!(response.body.read_to_end(&mut body));
                Ok(serde_json::from_str::<UpdateFleetResult>(String::from_utf8_lossy(&body)
                                                                 .as_ref())
                           .unwrap())
            }
            _ => {
                let mut body: Vec<u8> = Vec::new();
                try!(response.body.read_to_end(&mut body));
                Err(UpdateFleetError::from_body(String::from_utf8_lossy(&body).as_ref()))
            }
=======
            ::hyper::status::StatusCode::Ok => {
                            Ok(serde_json::from_str::<UpdateFleetResult>(String::from_utf8_lossy(&response.body).as_ref()).unwrap())
                        }
            _ => Err(UpdateFleetError::from_body(String::from_utf8_lossy(&response.body).as_ref())),
>>>>>>> 481a9285
        }
    }


    #[doc="<p>Updates the specified fields in the stack with the specified name.</p>"]
    fn update_stack(&self,
                    input: &UpdateStackRequest)
                    -> Result<UpdateStackResult, UpdateStackError> {
        let mut request = SignedRequest::new("POST", "appstream", &self.region, "/");
        request.set_endpoint_prefix("appstream2".to_string());
        request.set_content_type("application/x-amz-json-1.1".to_owned());
        request.add_header("x-amz-target", "PhotonAdminProxyService.UpdateStack");
        let encoded = serde_json::to_string(input).unwrap();
        request.set_payload(Some(encoded.into_bytes()));

        request.sign_with_plus(&try!(self.credentials_provider.credentials()), true);

        let mut response = try!(self.dispatcher.dispatch(&request));

        match response.status {
<<<<<<< HEAD
            StatusCode::Ok => {
                let mut body: Vec<u8> = Vec::new();
                try!(response.body.read_to_end(&mut body));
                Ok(serde_json::from_str::<UpdateStackResult>(String::from_utf8_lossy(&body)
                                                                 .as_ref())
                           .unwrap())
            }
            _ => {
                let mut body: Vec<u8> = Vec::new();
                try!(response.body.read_to_end(&mut body));
                Err(UpdateStackError::from_body(String::from_utf8_lossy(&body).as_ref()))
            }
=======
            ::hyper::status::StatusCode::Ok => {
                            Ok(serde_json::from_str::<UpdateStackResult>(String::from_utf8_lossy(&response.body).as_ref()).unwrap())
                        }
            _ => Err(UpdateStackError::from_body(String::from_utf8_lossy(&response.body).as_ref())),
>>>>>>> 481a9285
        }
    }
}

#[cfg(test)]
mod protocol_tests {}<|MERGE_RESOLUTION|>--- conflicted
+++ resolved
@@ -13,15 +13,11 @@
 
 use std::fmt;
 use std::error::Error;
-<<<<<<< HEAD
 use std::io;
 use std::io::Read;
-use rusoto_core::request::HttpDispatchError;
-=======
 
 use rusoto_core::region;
 use rusoto_core::request::{DispatchSignedRequest, HttpDispatchError};
->>>>>>> 481a9285
 use rusoto_core::credential::{CredentialsError, ProvideAwsCredentials};
 
 use serde_json;
@@ -557,6 +553,7 @@
 #[allow(non_camel_case_types)]
 #[derive(Clone,Debug,Eq,PartialEq)]
 pub enum FleetAttribute {
+    DomainJoinInfo,
     VpcConfiguration,
     VpcConfigurationSecurityGroupIds,
 }
@@ -571,6 +568,7 @@
 impl Into<&'static str> for FleetAttribute {
     fn into(self) -> &'static str {
         match self {
+            FleetAttribute::DomainJoinInfo => "DOMAIN_JOIN_INFO",
             FleetAttribute::VpcConfiguration => "VPC_CONFIGURATION",
             FleetAttribute::VpcConfigurationSecurityGroupIds => {
                 "VPC_CONFIGURATION_SECURITY_GROUP_IDS"
@@ -583,6 +581,7 @@
     type Err = ();
     fn from_str(s: &str) -> Result<Self, Self::Err> {
         match s {
+            "DOMAIN_JOIN_INFO" => Ok(FleetAttribute::DomainJoinInfo),
             "VPC_CONFIGURATION" => Ok(FleetAttribute::VpcConfiguration),
             "VPC_CONFIGURATION_SECURITY_GROUP_IDS" => {
                 Ok(FleetAttribute::VpcConfigurationSecurityGroupIds)
@@ -609,7 +608,20 @@
 #[allow(non_camel_case_types)]
 #[derive(Clone,Debug,Eq,PartialEq)]
 pub enum FleetErrorCode {
+    DomainJoinErrorAccessDenied,
+    DomainJoinErrorDsMachineAccountQuotaExceeded,
+    DomainJoinErrorFileNotFound,
+    DomainJoinErrorInvalidParameter,
+    DomainJoinErrorLogonFailure,
+    DomainJoinErrorMoreData,
+    DomainJoinErrorNotSupported,
+    DomainJoinErrorNoSuchDomain,
+    DomainJoinInternalServiceError,
+    DomainJoinNerrInvalidWorkgroupName,
+    DomainJoinNerrPasswordExpired,
+    DomainJoinNerrWorkstationNotStarted,
     IamServiceRoleIsMissing,
+    IamServiceRoleMissingDescribeSecurityGroupsAction,
     IamServiceRoleMissingDescribeSubnetAction,
     IamServiceRoleMissingEniCreateAction,
     IamServiceRoleMissingEniDeleteAction,
@@ -618,6 +630,7 @@
     InternalServiceError,
     InvalidSubnetConfiguration,
     NetworkInterfaceLimitExceeded,
+    SecurityGroupsNotFound,
     SubnetHasInsufficientIpAddresses,
     SubnetNotFound,
 }
@@ -632,7 +645,30 @@
 impl Into<&'static str> for FleetErrorCode {
     fn into(self) -> &'static str {
         match self {
+            FleetErrorCode::DomainJoinErrorAccessDenied => "DOMAIN_JOIN_ERROR_ACCESS_DENIED",
+            FleetErrorCode::DomainJoinErrorDsMachineAccountQuotaExceeded => {
+                "DOMAIN_JOIN_ERROR_DS_MACHINE_ACCOUNT_QUOTA_EXCEEDED"
+            }
+            FleetErrorCode::DomainJoinErrorFileNotFound => "DOMAIN_JOIN_ERROR_FILE_NOT_FOUND",
+            FleetErrorCode::DomainJoinErrorInvalidParameter => {
+                "DOMAIN_JOIN_ERROR_INVALID_PARAMETER"
+            }
+            FleetErrorCode::DomainJoinErrorLogonFailure => "DOMAIN_JOIN_ERROR_LOGON_FAILURE",
+            FleetErrorCode::DomainJoinErrorMoreData => "DOMAIN_JOIN_ERROR_MORE_DATA",
+            FleetErrorCode::DomainJoinErrorNotSupported => "DOMAIN_JOIN_ERROR_NOT_SUPPORTED",
+            FleetErrorCode::DomainJoinErrorNoSuchDomain => "DOMAIN_JOIN_ERROR_NO_SUCH_DOMAIN",
+            FleetErrorCode::DomainJoinInternalServiceError => "DOMAIN_JOIN_INTERNAL_SERVICE_ERROR",
+            FleetErrorCode::DomainJoinNerrInvalidWorkgroupName => {
+                "DOMAIN_JOIN_NERR_INVALID_WORKGROUP_NAME"
+            }
+            FleetErrorCode::DomainJoinNerrPasswordExpired => "DOMAIN_JOIN_NERR_PASSWORD_EXPIRED",
+            FleetErrorCode::DomainJoinNerrWorkstationNotStarted => {
+                "DOMAIN_JOIN_NERR_WORKSTATION_NOT_STARTED"
+            }
             FleetErrorCode::IamServiceRoleIsMissing => "IAM_SERVICE_ROLE_IS_MISSING",
+            FleetErrorCode::IamServiceRoleMissingDescribeSecurityGroupsAction => {
+                "IAM_SERVICE_ROLE_MISSING_DESCRIBE_SECURITY_GROUPS_ACTION"
+            }
             FleetErrorCode::IamServiceRoleMissingDescribeSubnetAction => {
                 "IAM_SERVICE_ROLE_MISSING_DESCRIBE_SUBNET_ACTION"
             }
@@ -649,6 +685,7 @@
             FleetErrorCode::InternalServiceError => "INTERNAL_SERVICE_ERROR",
             FleetErrorCode::InvalidSubnetConfiguration => "INVALID_SUBNET_CONFIGURATION",
             FleetErrorCode::NetworkInterfaceLimitExceeded => "NETWORK_INTERFACE_LIMIT_EXCEEDED",
+            FleetErrorCode::SecurityGroupsNotFound => "SECURITY_GROUPS_NOT_FOUND",
             FleetErrorCode::SubnetHasInsufficientIpAddresses => {
                 "SUBNET_HAS_INSUFFICIENT_IP_ADDRESSES"
             }
@@ -661,7 +698,34 @@
     type Err = ();
     fn from_str(s: &str) -> Result<Self, Self::Err> {
         match s {
+            "DOMAIN_JOIN_ERROR_ACCESS_DENIED" => Ok(FleetErrorCode::DomainJoinErrorAccessDenied),
+            "DOMAIN_JOIN_ERROR_DS_MACHINE_ACCOUNT_QUOTA_EXCEEDED" => {
+                Ok(FleetErrorCode::DomainJoinErrorDsMachineAccountQuotaExceeded)
+            }
+            "DOMAIN_JOIN_ERROR_FILE_NOT_FOUND" => Ok(FleetErrorCode::DomainJoinErrorFileNotFound),
+            "DOMAIN_JOIN_ERROR_INVALID_PARAMETER" => {
+                Ok(FleetErrorCode::DomainJoinErrorInvalidParameter)
+            }
+            "DOMAIN_JOIN_ERROR_LOGON_FAILURE" => Ok(FleetErrorCode::DomainJoinErrorLogonFailure),
+            "DOMAIN_JOIN_ERROR_MORE_DATA" => Ok(FleetErrorCode::DomainJoinErrorMoreData),
+            "DOMAIN_JOIN_ERROR_NOT_SUPPORTED" => Ok(FleetErrorCode::DomainJoinErrorNotSupported),
+            "DOMAIN_JOIN_ERROR_NO_SUCH_DOMAIN" => Ok(FleetErrorCode::DomainJoinErrorNoSuchDomain),
+            "DOMAIN_JOIN_INTERNAL_SERVICE_ERROR" => {
+                Ok(FleetErrorCode::DomainJoinInternalServiceError)
+            }
+            "DOMAIN_JOIN_NERR_INVALID_WORKGROUP_NAME" => {
+                Ok(FleetErrorCode::DomainJoinNerrInvalidWorkgroupName)
+            }
+            "DOMAIN_JOIN_NERR_PASSWORD_EXPIRED" => {
+                Ok(FleetErrorCode::DomainJoinNerrPasswordExpired)
+            }
+            "DOMAIN_JOIN_NERR_WORKSTATION_NOT_STARTED" => {
+                Ok(FleetErrorCode::DomainJoinNerrWorkstationNotStarted)
+            }
             "IAM_SERVICE_ROLE_IS_MISSING" => Ok(FleetErrorCode::IamServiceRoleIsMissing),
+            "IAM_SERVICE_ROLE_MISSING_DESCRIBE_SECURITY_GROUPS_ACTION" => {
+                Ok(FleetErrorCode::IamServiceRoleMissingDescribeSecurityGroupsAction)
+            }
             "IAM_SERVICE_ROLE_MISSING_DESCRIBE_SUBNET_ACTION" => {
                 Ok(FleetErrorCode::IamServiceRoleMissingDescribeSubnetAction)
             }
@@ -678,6 +742,7 @@
             "INTERNAL_SERVICE_ERROR" => Ok(FleetErrorCode::InternalServiceError),
             "INVALID_SUBNET_CONFIGURATION" => Ok(FleetErrorCode::InvalidSubnetConfiguration),
             "NETWORK_INTERFACE_LIMIT_EXCEEDED" => Ok(FleetErrorCode::NetworkInterfaceLimitExceeded),
+            "SECURITY_GROUPS_NOT_FOUND" => Ok(FleetErrorCode::SecurityGroupsNotFound),
             "SUBNET_HAS_INSUFFICIENT_IP_ADDRESSES" => {
                 Ok(FleetErrorCode::SubnetHasInsufficientIpAddresses)
             }
@@ -923,7 +988,38 @@
     pub next_token: Option<String>,
 }
 
-<<<<<<< HEAD
+
+#[allow(non_camel_case_types)]
+#[derive(Clone,Debug,Eq,PartialEq)]
+pub enum PlatformType {
+    Windows,
+}
+
+impl Into<String> for PlatformType {
+    fn into(self) -> String {
+        let s: &'static str = self.into();
+        s.to_owned()
+    }
+}
+
+impl Into<&'static str> for PlatformType {
+    fn into(self) -> &'static str {
+        match self {
+            PlatformType::Windows => "WINDOWS",
+        }
+    }
+}
+
+impl ::std::str::FromStr for PlatformType {
+    type Err = ();
+    fn from_str(s: &str) -> Result<Self, Self::Err> {
+        match s {
+            "WINDOWS" => Ok(PlatformType::Windows),
+            _ => Err(()),
+        }
+    }
+}
+
 #[doc="<p>The <i>AccountName</i> and <i>AccountPassword</i> of the service account, to be used by the streaming instance to connect to the directory.</p>"]
 #[derive(Default,Debug,Clone,Serialize,Deserialize)]
 pub struct ServiceAccountCredentials {
@@ -933,38 +1029,6 @@
     #[doc="<p>The password for the user account for directory actions.</p>"]
     #[serde(rename="AccountPassword")]
     pub account_password: String,
-=======
-
-#[allow(non_camel_case_types)]
-#[derive(Clone,Debug,Eq,PartialEq)]
-pub enum PlatformType {
-    Windows,
-}
-
-impl Into<String> for PlatformType {
-    fn into(self) -> String {
-        let s: &'static str = self.into();
-        s.to_owned()
-    }
-}
-
-impl Into<&'static str> for PlatformType {
-    fn into(self) -> &'static str {
-        match self {
-            PlatformType::Windows => "WINDOWS",
-        }
-    }
-}
-
-impl ::std::str::FromStr for PlatformType {
-    type Err = ();
-    fn from_str(s: &str) -> Result<Self, Self::Err> {
-        match s {
-            "WINDOWS" => Ok(PlatformType::Windows),
-            _ => Err(()),
-        }
-    }
->>>>>>> 481a9285
 }
 
 #[doc="<p>Contains the parameters for a streaming session.</p>"]
@@ -3510,7 +3574,7 @@
         let mut response = try!(self.dispatcher.dispatch(&request));
 
         match response.status {
-            StatusCode::Ok => {
+            ::hyper::status::StatusCode::Ok => {
                 let mut body: Vec<u8> = Vec::new();
                 try!(response.body.read_to_end(&mut body));
                 Ok(serde_json::from_str::<AssociateFleetResult>(String::from_utf8_lossy(&body)
@@ -3544,17 +3608,11 @@
         let mut response = try!(self.dispatcher.dispatch(&request));
 
         match response.status {
-<<<<<<< HEAD
-            StatusCode::Ok => {
+            ::hyper::status::StatusCode::Ok => {
                 let mut body: Vec<u8> = Vec::new();
                 try!(response.body.read_to_end(&mut body));
                 Ok(serde_json::from_str::<CreateDirectoryConfigResult>(String::from_utf8_lossy(&body).as_ref()).unwrap())
             }
-=======
-            ::hyper::status::StatusCode::Ok => {
-                            Ok(serde_json::from_str::<AssociateFleetResult>(String::from_utf8_lossy(&response.body).as_ref()).unwrap())
-                        }
->>>>>>> 481a9285
             _ => {
                 let mut body: Vec<u8> = Vec::new();
                 try!(response.body.read_to_end(&mut body));
@@ -3580,8 +3638,7 @@
         let mut response = try!(self.dispatcher.dispatch(&request));
 
         match response.status {
-<<<<<<< HEAD
-            StatusCode::Ok => {
+            ::hyper::status::StatusCode::Ok => {
                 let mut body: Vec<u8> = Vec::new();
                 try!(response.body.read_to_end(&mut body));
                 Ok(serde_json::from_str::<CreateFleetResult>(String::from_utf8_lossy(&body)
@@ -3593,12 +3650,6 @@
                 try!(response.body.read_to_end(&mut body));
                 Err(CreateFleetError::from_body(String::from_utf8_lossy(&body).as_ref()))
             }
-=======
-            ::hyper::status::StatusCode::Ok => {
-                            Ok(serde_json::from_str::<CreateFleetResult>(String::from_utf8_lossy(&response.body).as_ref()).unwrap())
-                        }
-            _ => Err(CreateFleetError::from_body(String::from_utf8_lossy(&response.body).as_ref())),
->>>>>>> 481a9285
         }
     }
 
@@ -3619,8 +3670,7 @@
         let mut response = try!(self.dispatcher.dispatch(&request));
 
         match response.status {
-<<<<<<< HEAD
-            StatusCode::Ok => {
+            ::hyper::status::StatusCode::Ok => {
                 let mut body: Vec<u8> = Vec::new();
                 try!(response.body.read_to_end(&mut body));
                 Ok(serde_json::from_str::<CreateStackResult>(String::from_utf8_lossy(&body)
@@ -3632,12 +3682,6 @@
                 try!(response.body.read_to_end(&mut body));
                 Err(CreateStackError::from_body(String::from_utf8_lossy(&body).as_ref()))
             }
-=======
-            ::hyper::status::StatusCode::Ok => {
-                            Ok(serde_json::from_str::<CreateStackResult>(String::from_utf8_lossy(&response.body).as_ref()).unwrap())
-                        }
-            _ => Err(CreateStackError::from_body(String::from_utf8_lossy(&response.body).as_ref())),
->>>>>>> 481a9285
         }
     }
 
@@ -3658,7 +3702,7 @@
         let mut response = try!(self.dispatcher.dispatch(&request));
 
         match response.status {
-            StatusCode::Ok => {
+            ::hyper::status::StatusCode::Ok => {
                 let mut body: Vec<u8> = Vec::new();
                 try!(response.body.read_to_end(&mut body));
                 Ok(serde_json::from_str::<CreateStreamingURLResult>(String::from_utf8_lossy(&body)
@@ -3692,17 +3736,11 @@
         let mut response = try!(self.dispatcher.dispatch(&request));
 
         match response.status {
-<<<<<<< HEAD
-            StatusCode::Ok => {
+            ::hyper::status::StatusCode::Ok => {
                 let mut body: Vec<u8> = Vec::new();
                 try!(response.body.read_to_end(&mut body));
                 Ok(serde_json::from_str::<DeleteDirectoryConfigResult>(String::from_utf8_lossy(&body).as_ref()).unwrap())
             }
-=======
-            ::hyper::status::StatusCode::Ok => {
-                            Ok(serde_json::from_str::<CreateStreamingURLResult>(String::from_utf8_lossy(&response.body).as_ref()).unwrap())
-                        }
->>>>>>> 481a9285
             _ => {
                 let mut body: Vec<u8> = Vec::new();
                 try!(response.body.read_to_end(&mut body));
@@ -3728,8 +3766,7 @@
         let mut response = try!(self.dispatcher.dispatch(&request));
 
         match response.status {
-<<<<<<< HEAD
-            StatusCode::Ok => {
+            ::hyper::status::StatusCode::Ok => {
                 let mut body: Vec<u8> = Vec::new();
                 try!(response.body.read_to_end(&mut body));
                 Ok(serde_json::from_str::<DeleteFleetResult>(String::from_utf8_lossy(&body)
@@ -3741,12 +3778,6 @@
                 try!(response.body.read_to_end(&mut body));
                 Err(DeleteFleetError::from_body(String::from_utf8_lossy(&body).as_ref()))
             }
-=======
-            ::hyper::status::StatusCode::Ok => {
-                            Ok(serde_json::from_str::<DeleteFleetResult>(String::from_utf8_lossy(&response.body).as_ref()).unwrap())
-                        }
-            _ => Err(DeleteFleetError::from_body(String::from_utf8_lossy(&response.body).as_ref())),
->>>>>>> 481a9285
         }
     }
 
@@ -3767,8 +3798,7 @@
         let mut response = try!(self.dispatcher.dispatch(&request));
 
         match response.status {
-<<<<<<< HEAD
-            StatusCode::Ok => {
+            ::hyper::status::StatusCode::Ok => {
                 let mut body: Vec<u8> = Vec::new();
                 try!(response.body.read_to_end(&mut body));
                 Ok(serde_json::from_str::<DeleteStackResult>(String::from_utf8_lossy(&body)
@@ -3802,7 +3832,7 @@
         let mut response = try!(self.dispatcher.dispatch(&request));
 
         match response.status {
-            StatusCode::Ok => {
+            ::hyper::status::StatusCode::Ok => {
                 let mut body: Vec<u8> = Vec::new();
                 try!(response.body.read_to_end(&mut body));
                 Ok(serde_json::from_str::<DescribeDirectoryConfigsResult>(String::from_utf8_lossy(&body).as_ref()).unwrap())
@@ -3813,12 +3843,6 @@
                 Err(DescribeDirectoryConfigsError::from_body(String::from_utf8_lossy(&body)
                                                                  .as_ref()))
             }
-=======
-            ::hyper::status::StatusCode::Ok => {
-                            Ok(serde_json::from_str::<DeleteStackResult>(String::from_utf8_lossy(&response.body).as_ref()).unwrap())
-                        }
-            _ => Err(DeleteStackError::from_body(String::from_utf8_lossy(&response.body).as_ref())),
->>>>>>> 481a9285
         }
     }
 
@@ -3839,19 +3863,13 @@
         let mut response = try!(self.dispatcher.dispatch(&request));
 
         match response.status {
-<<<<<<< HEAD
-            StatusCode::Ok => {
+            ::hyper::status::StatusCode::Ok => {
                 let mut body: Vec<u8> = Vec::new();
                 try!(response.body.read_to_end(&mut body));
                 Ok(serde_json::from_str::<DescribeFleetsResult>(String::from_utf8_lossy(&body)
                                                                     .as_ref())
                            .unwrap())
             }
-=======
-            ::hyper::status::StatusCode::Ok => {
-                            Ok(serde_json::from_str::<DescribeFleetsResult>(String::from_utf8_lossy(&response.body).as_ref()).unwrap())
-                        }
->>>>>>> 481a9285
             _ => {
                 let mut body: Vec<u8> = Vec::new();
                 try!(response.body.read_to_end(&mut body));
@@ -3877,19 +3895,13 @@
         let mut response = try!(self.dispatcher.dispatch(&request));
 
         match response.status {
-<<<<<<< HEAD
-            StatusCode::Ok => {
+            ::hyper::status::StatusCode::Ok => {
                 let mut body: Vec<u8> = Vec::new();
                 try!(response.body.read_to_end(&mut body));
                 Ok(serde_json::from_str::<DescribeImagesResult>(String::from_utf8_lossy(&body)
                                                                     .as_ref())
                            .unwrap())
             }
-=======
-            ::hyper::status::StatusCode::Ok => {
-                            Ok(serde_json::from_str::<DescribeImagesResult>(String::from_utf8_lossy(&response.body).as_ref()).unwrap())
-                        }
->>>>>>> 481a9285
             _ => {
                 let mut body: Vec<u8> = Vec::new();
                 try!(response.body.read_to_end(&mut body));
@@ -3915,19 +3927,13 @@
         let mut response = try!(self.dispatcher.dispatch(&request));
 
         match response.status {
-<<<<<<< HEAD
-            StatusCode::Ok => {
+            ::hyper::status::StatusCode::Ok => {
                 let mut body: Vec<u8> = Vec::new();
                 try!(response.body.read_to_end(&mut body));
                 Ok(serde_json::from_str::<DescribeSessionsResult>(String::from_utf8_lossy(&body)
                                                                       .as_ref())
                            .unwrap())
             }
-=======
-            ::hyper::status::StatusCode::Ok => {
-                            Ok(serde_json::from_str::<DescribeSessionsResult>(String::from_utf8_lossy(&response.body).as_ref()).unwrap())
-                        }
->>>>>>> 481a9285
             _ => {
                 let mut body: Vec<u8> = Vec::new();
                 try!(response.body.read_to_end(&mut body));
@@ -3953,19 +3959,13 @@
         let mut response = try!(self.dispatcher.dispatch(&request));
 
         match response.status {
-<<<<<<< HEAD
-            StatusCode::Ok => {
+            ::hyper::status::StatusCode::Ok => {
                 let mut body: Vec<u8> = Vec::new();
                 try!(response.body.read_to_end(&mut body));
                 Ok(serde_json::from_str::<DescribeStacksResult>(String::from_utf8_lossy(&body)
                                                                     .as_ref())
                            .unwrap())
             }
-=======
-            ::hyper::status::StatusCode::Ok => {
-                            Ok(serde_json::from_str::<DescribeStacksResult>(String::from_utf8_lossy(&response.body).as_ref()).unwrap())
-                        }
->>>>>>> 481a9285
             _ => {
                 let mut body: Vec<u8> = Vec::new();
                 try!(response.body.read_to_end(&mut body));
@@ -3991,19 +3991,13 @@
         let mut response = try!(self.dispatcher.dispatch(&request));
 
         match response.status {
-<<<<<<< HEAD
-            StatusCode::Ok => {
+            ::hyper::status::StatusCode::Ok => {
                 let mut body: Vec<u8> = Vec::new();
                 try!(response.body.read_to_end(&mut body));
                 Ok(serde_json::from_str::<DisassociateFleetResult>(String::from_utf8_lossy(&body)
                                                                        .as_ref())
                            .unwrap())
             }
-=======
-            ::hyper::status::StatusCode::Ok => {
-                            Ok(serde_json::from_str::<DisassociateFleetResult>(String::from_utf8_lossy(&response.body).as_ref()).unwrap())
-                        }
->>>>>>> 481a9285
             _ => {
                 let mut body: Vec<u8> = Vec::new();
                 try!(response.body.read_to_end(&mut body));
@@ -4029,19 +4023,13 @@
         let mut response = try!(self.dispatcher.dispatch(&request));
 
         match response.status {
-<<<<<<< HEAD
-            StatusCode::Ok => {
+            ::hyper::status::StatusCode::Ok => {
                 let mut body: Vec<u8> = Vec::new();
                 try!(response.body.read_to_end(&mut body));
                 Ok(serde_json::from_str::<ExpireSessionResult>(String::from_utf8_lossy(&body)
                                                                    .as_ref())
                            .unwrap())
             }
-=======
-            ::hyper::status::StatusCode::Ok => {
-                            Ok(serde_json::from_str::<ExpireSessionResult>(String::from_utf8_lossy(&response.body).as_ref()).unwrap())
-                        }
->>>>>>> 481a9285
             _ => {
                 let mut body: Vec<u8> = Vec::new();
                 try!(response.body.read_to_end(&mut body));
@@ -4068,17 +4056,11 @@
         let mut response = try!(self.dispatcher.dispatch(&request));
 
         match response.status {
-<<<<<<< HEAD
-            StatusCode::Ok => {
+            ::hyper::status::StatusCode::Ok => {
                 let mut body: Vec<u8> = Vec::new();
                 try!(response.body.read_to_end(&mut body));
                 Ok(serde_json::from_str::<ListAssociatedFleetsResult>(String::from_utf8_lossy(&body).as_ref()).unwrap())
             }
-=======
-            ::hyper::status::StatusCode::Ok => {
-                            Ok(serde_json::from_str::<ListAssociatedFleetsResult>(String::from_utf8_lossy(&response.body).as_ref()).unwrap())
-                        }
->>>>>>> 481a9285
             _ => {
                 let mut body: Vec<u8> = Vec::new();
                 try!(response.body.read_to_end(&mut body));
@@ -4105,17 +4087,11 @@
         let mut response = try!(self.dispatcher.dispatch(&request));
 
         match response.status {
-<<<<<<< HEAD
-            StatusCode::Ok => {
+            ::hyper::status::StatusCode::Ok => {
                 let mut body: Vec<u8> = Vec::new();
                 try!(response.body.read_to_end(&mut body));
                 Ok(serde_json::from_str::<ListAssociatedStacksResult>(String::from_utf8_lossy(&body).as_ref()).unwrap())
             }
-=======
-            ::hyper::status::StatusCode::Ok => {
-                            Ok(serde_json::from_str::<ListAssociatedStacksResult>(String::from_utf8_lossy(&response.body).as_ref()).unwrap())
-                        }
->>>>>>> 481a9285
             _ => {
                 let mut body: Vec<u8> = Vec::new();
                 try!(response.body.read_to_end(&mut body));
@@ -4139,8 +4115,7 @@
         let mut response = try!(self.dispatcher.dispatch(&request));
 
         match response.status {
-<<<<<<< HEAD
-            StatusCode::Ok => {
+            ::hyper::status::StatusCode::Ok => {
                 let mut body: Vec<u8> = Vec::new();
                 try!(response.body.read_to_end(&mut body));
                 Ok(serde_json::from_str::<StartFleetResult>(String::from_utf8_lossy(&body)
@@ -4152,12 +4127,6 @@
                 try!(response.body.read_to_end(&mut body));
                 Err(StartFleetError::from_body(String::from_utf8_lossy(&body).as_ref()))
             }
-=======
-            ::hyper::status::StatusCode::Ok => {
-                            Ok(serde_json::from_str::<StartFleetResult>(String::from_utf8_lossy(&response.body).as_ref()).unwrap())
-                        }
-            _ => Err(StartFleetError::from_body(String::from_utf8_lossy(&response.body).as_ref())),
->>>>>>> 481a9285
         }
     }
 
@@ -4176,8 +4145,7 @@
         let mut response = try!(self.dispatcher.dispatch(&request));
 
         match response.status {
-<<<<<<< HEAD
-            StatusCode::Ok => {
+            ::hyper::status::StatusCode::Ok => {
                 let mut body: Vec<u8> = Vec::new();
                 try!(response.body.read_to_end(&mut body));
                 Ok(serde_json::from_str::<StopFleetResult>(String::from_utf8_lossy(&body).as_ref())
@@ -4210,7 +4178,7 @@
         let mut response = try!(self.dispatcher.dispatch(&request));
 
         match response.status {
-            StatusCode::Ok => {
+            ::hyper::status::StatusCode::Ok => {
                 let mut body: Vec<u8> = Vec::new();
                 try!(response.body.read_to_end(&mut body));
                 Ok(serde_json::from_str::<UpdateDirectoryConfigResult>(String::from_utf8_lossy(&body).as_ref()).unwrap())
@@ -4219,12 +4187,6 @@
                 let mut body: Vec<u8> = Vec::new();
                 try!(response.body.read_to_end(&mut body));
                 Err(UpdateDirectoryConfigError::from_body(String::from_utf8_lossy(&body).as_ref()))
-=======
-            ::hyper::status::StatusCode::Ok => {
-                Ok(serde_json::from_str::<StopFleetResult>(String::from_utf8_lossy(&response.body)
-                                                               .as_ref())
-                           .unwrap())
->>>>>>> 481a9285
             }
         }
     }
@@ -4246,8 +4208,7 @@
         let mut response = try!(self.dispatcher.dispatch(&request));
 
         match response.status {
-<<<<<<< HEAD
-            StatusCode::Ok => {
+            ::hyper::status::StatusCode::Ok => {
                 let mut body: Vec<u8> = Vec::new();
                 try!(response.body.read_to_end(&mut body));
                 Ok(serde_json::from_str::<UpdateFleetResult>(String::from_utf8_lossy(&body)
@@ -4259,12 +4220,6 @@
                 try!(response.body.read_to_end(&mut body));
                 Err(UpdateFleetError::from_body(String::from_utf8_lossy(&body).as_ref()))
             }
-=======
-            ::hyper::status::StatusCode::Ok => {
-                            Ok(serde_json::from_str::<UpdateFleetResult>(String::from_utf8_lossy(&response.body).as_ref()).unwrap())
-                        }
-            _ => Err(UpdateFleetError::from_body(String::from_utf8_lossy(&response.body).as_ref())),
->>>>>>> 481a9285
         }
     }
 
@@ -4285,8 +4240,7 @@
         let mut response = try!(self.dispatcher.dispatch(&request));
 
         match response.status {
-<<<<<<< HEAD
-            StatusCode::Ok => {
+            ::hyper::status::StatusCode::Ok => {
                 let mut body: Vec<u8> = Vec::new();
                 try!(response.body.read_to_end(&mut body));
                 Ok(serde_json::from_str::<UpdateStackResult>(String::from_utf8_lossy(&body)
@@ -4298,12 +4252,6 @@
                 try!(response.body.read_to_end(&mut body));
                 Err(UpdateStackError::from_body(String::from_utf8_lossy(&body).as_ref()))
             }
-=======
-            ::hyper::status::StatusCode::Ok => {
-                            Ok(serde_json::from_str::<UpdateStackResult>(String::from_utf8_lossy(&response.body).as_ref()).unwrap())
-                        }
-            _ => Err(UpdateStackError::from_body(String::from_utf8_lossy(&response.body).as_ref())),
->>>>>>> 481a9285
         }
     }
 }
